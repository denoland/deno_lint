// Copyright 2020 the Deno authors. All rights reserved. MIT license.

use crate::diagnostic::LintDiagnostic;
use crate::linter::LinterBuilder;
use crate::rules::LintRule;
use crate::swc_util;
use std::marker::PhantomData;
use swc_ecmascript::ast::Program;

#[macro_export]
macro_rules! assert_lint_ok {
  ($rule:ty, $($src:literal),* $(,)?) => {
    $(
      $crate::test_util::assert_lint_ok::<$rule>($src);
    )*
  };
}

#[macro_export]
macro_rules! assert_lint_err {
  (
    $rule:ty,
    $(
      $src:literal : [
        $(
          {
            $($field:ident : $value:expr),* $(,)?
          }
        ),* $(,)?
      ]
    ),+ $(,)?
  ) => {
    $(
      let mut errors = Vec::new();
      $(
        let mut builder = $crate::test_util::LintErrBuilder::new();
        $(
          builder.$field($value);
        )*
        let e = builder.build();
        errors.push(e);
      )*
      let t = $crate::test_util::LintErrTester::<$rule> {
        src: $src,
        errors,
        rule: std::marker::PhantomData,
      };
      t.run();
    )*
  };
}

#[derive(Default)]
pub struct LintErrTester<T: LintRule + 'static> {
  pub src: &'static str,
  pub errors: Vec<LintErr>,
  pub rule: PhantomData<T>,
}

#[derive(Default)]
pub struct LintErr {
  pub line: usize,
  pub col: usize,
  pub message: String,
  pub hint: Option<String>,
}

#[derive(Default)]
pub struct LintErrBuilder {
  line: Option<usize>,
  col: Option<usize>,
  message: Option<String>,
  hint: Option<String>,
}

impl LintErrBuilder {
  pub fn new() -> Self {
    Self::default()
  }

  pub fn line(&mut self, line: usize) -> &mut Self {
    // Line is 1-based in deno_lint
    assert!(line >= 1);
    self.line = Some(line);
    self
  }

  pub fn col(&mut self, col: usize) -> &mut Self {
    self.col = Some(col);
    self
  }

  pub fn message(&mut self, message: impl Into<String>) -> &mut Self {
    self.message = Some(message.into());
    self
  }

  pub fn hint(&mut self, hint: impl Into<String>) -> &mut Self {
    self.hint = Some(hint.into());
    self
  }

  pub fn build(self) -> LintErr {
    LintErr {
      line: self.line.unwrap_or(1),
      col: self.col.unwrap_or(0),
      message: self.message.unwrap_or_else(|| "".to_string()),
      hint: self.hint,
    }
  }
}

impl<T: LintRule + 'static> LintErrTester<T> {
  pub fn run(&self) {
    let rule = T::new();
    let rule_code = rule.code();
    let diagnostics = lint(rule, self.src);
    assert_eq!(
      self.errors.len(),
      diagnostics.len(),
      "{} diagnostics expected, but got {}.\n\nsource:\n{}\n",
      self.errors.len(),
      diagnostics.len(),
      self.src,
    );

    for (error, diagnostic) in self.errors.iter().zip(&diagnostics) {
      let LintErr {
        line,
        col,
        message,
        hint,
      } = error;
      assert_diagnostic_2(
        diagnostic,
        rule_code,
        *line,
        *col,
        self.src,
        message,
        hint.as_deref(),
      );
    }
  }
}

fn lint(rule: Box<dyn LintRule>, source: &str) -> Vec<LintDiagnostic> {
  let mut linter = LinterBuilder::default()
    .lint_unused_ignore_directives(false)
    .lint_unknown_rules(false)
    .syntax(swc_util::get_default_ts_config())
    .rules(vec![rule])
    .build();

<<<<<<< HEAD
  let (_, diagnostics) = linter
    .lint(
      "deno_lint_test.tsx".to_string(),
      source.to_string(),
      FileType::Module,
    )
    .expect("Failed to lint");
  diagnostics
=======
  linter
    .lint("deno_lint_test.tsx".to_string(), source.to_string())
    .expect("Failed to lint")
>>>>>>> 2fa4c413
}

pub fn assert_diagnostic(
  diagnostic: &LintDiagnostic,
  code: &str,
  line: usize,
  col: usize,
  source: &str,
) {
  if diagnostic.code == code
    && diagnostic.range.start.line == line
    && diagnostic.range.start.col == col
  {
    return;
  }
  panic!(format!(
    "expect diagnostics {} at {}:{} to be {} at {}:{}\n\nsource:\n{}\n",
    diagnostic.code,
    diagnostic.range.start.line,
    diagnostic.range.start.col,
    code,
    line,
    col,
    source,
  ));
}

fn assert_diagnostic_2(
  diagnostic: &LintDiagnostic,
  code: &str,
  line: usize,
  col: usize,
  source: &str,
  message: &str,
  hint: Option<&str>,
) {
  assert_eq!(
    code, diagnostic.code,
    "Rule code is expected to be \"{}\", but got \"{}\"\n\nsource:\n{}\n",
    code, diagnostic.code, source
  );
  assert_eq!(
    line, diagnostic.range.start.line,
    "Line is expected to be \"{}\", but got \"{}\"\n\nsource:\n{}\n",
    line, diagnostic.range.start.line, source
  );
  assert_eq!(
    col, diagnostic.range.start.col,
    "Column is expected to be \"{}\", but got \"{}\"\n\nsource:\n{}\n",
    col, diagnostic.range.start.col, source
  );
  assert_eq!(
    message, &diagnostic.message,
    "Diagnostic message is expected to be \"{}\", but got \"{}\"\n\nsource:\n{}\n",
    message, &diagnostic.message, source
  );
  assert_eq!(
    hint,
    diagnostic.hint.as_deref(),
    "Diagnostic hint is expected to be \"{:?}\", but got \"{:?}\"\n\nsource:\n{}\n",
    hint,
    diagnostic.hint.as_deref(),
    source
  );
}

pub fn assert_lint_ok<T: LintRule + 'static>(source: &str) {
  let rule = T::new();
  let diagnostics = lint(rule, source);
  if !diagnostics.is_empty() {
    panic!(
      "Unexpected diagnostics found:\n{:#?}\n\nsource:\n{}\n",
      diagnostics, source
    );
  }
}

pub fn assert_lint_err<T: LintRule + 'static>(source: &str, col: usize) {
  assert_lint_err_on_line::<T>(source, 1, col)
}

pub fn assert_lint_err_on_line<T: LintRule + 'static>(
  source: &str,
  line: usize,
  col: usize,
) {
  let rule = T::new();
  let rule_code = rule.code();
  let diagnostics = lint(rule, source);
  assert_eq!(
    diagnostics.len(),
    1,
    "1 diagnostic expected, but got {}.\n\nsource:\n{}\n",
    diagnostics.len(),
    source
  );
  assert_diagnostic(&diagnostics[0], rule_code, line, col, source);
}

pub fn assert_lint_err_n<T: LintRule + 'static>(
  source: &str,
  expected: Vec<usize>,
) {
  let mut real: Vec<(usize, usize)> = Vec::new();
  for col in expected {
    real.push((1, col));
  }
  assert_lint_err_on_line_n::<T>(source, real)
}

pub fn assert_lint_err_on_line_n<T: LintRule + 'static>(
  source: &str,
  expected: Vec<(usize, usize)>,
) {
  let rule = T::new();
  let rule_code = rule.code();
  let diagnostics = lint(rule, source);
  assert_eq!(
    diagnostics.len(),
    expected.len(),
    "{} diagnostics expected, but got {}.\n\nsource:\n{}\n",
    expected.len(),
    diagnostics.len(),
    source
  );
  for i in 0..diagnostics.len() {
    let (line, col) = expected[i];
    assert_diagnostic(&diagnostics[i], rule_code, line, col, source);
  }
}

pub fn parse(source_code: &str) -> Program {
  let ast_parser = swc_util::AstParser::new();
  let syntax = swc_util::get_default_ts_config();
  let (parse_result, _comments) =
    ast_parser.parse_program("file_name.ts", syntax, source_code);
  parse_result.unwrap()
}<|MERGE_RESOLUTION|>--- conflicted
+++ resolved
@@ -152,20 +152,10 @@
     .rules(vec![rule])
     .build();
 
-<<<<<<< HEAD
   let (_, diagnostics) = linter
-    .lint(
-      "deno_lint_test.tsx".to_string(),
-      source.to_string(),
-      FileType::Module,
-    )
+    .lint("deno_lint_test.tsx".to_string(), source.to_string())
     .expect("Failed to lint");
   diagnostics
-=======
-  linter
-    .lint("deno_lint_test.tsx".to_string(), source.to_string())
-    .expect("Failed to lint")
->>>>>>> 2fa4c413
 }
 
 pub fn assert_diagnostic(
