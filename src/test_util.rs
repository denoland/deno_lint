--- conflicted
+++ resolved
@@ -413,11 +413,7 @@
     source
   );
   let actual_fixes = diagnostic
-<<<<<<< HEAD
-    .quick_fixes
-=======
     .fixes
->>>>>>> 71d757ca
     .iter()
     .map(|fix| LintErrFix {
       description: fix.description.to_string(),
