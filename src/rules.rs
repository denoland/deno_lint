--- conflicted
+++ resolved
@@ -109,11 +109,8 @@
 pub mod no_unsafe_negation;
 pub mod no_unused_labels;
 pub mod no_unused_vars;
-<<<<<<< HEAD
 pub mod no_unversioned_import;
-=======
 pub mod no_useless_rename;
->>>>>>> 1ee9c497
 pub mod no_var;
 pub mod no_window;
 pub mod no_window_prefix;
@@ -359,11 +356,8 @@
     Box::new(no_unsafe_negation::NoUnsafeNegation),
     Box::new(no_unused_labels::NoUnusedLabels),
     Box::new(no_unused_vars::NoUnusedVars),
-<<<<<<< HEAD
     Box::new(no_unversioned_import::NoUnversionedImport),
-=======
     Box::new(no_useless_rename::NoUselessRename),
->>>>>>> 1ee9c497
     Box::new(no_var::NoVar),
     Box::new(no_window::NoWindow),
     Box::new(no_window_prefix::NoWindowPrefix),
