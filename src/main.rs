// Copyright 2020 the Deno authors. All rights reserved. MIT license.
mod linter;
mod rules;

use linter::Linter;
use rules::LintRule;

#[cfg(test)]
mod test_util;

fn main() {
  let args: Vec<String> = std::env::args().collect();

  if args.len() < 2 {
    eprintln!("Missing file name");
    std::process::exit(1);
  }

  let file_names: Vec<String> = args[1..].to_vec();

  let mut diagnostics = vec![];

  for file_name in file_names {
    let source_code =
      std::fs::read_to_string(&file_name).expect("Failed to read file");

    let mut linter = Linter::default();

    let rules: Vec<Box<dyn LintRule>> = vec![
      rules::NoExplicitAny::new(),
      rules::NoDebugger::new(),
      rules::NoVar::new(),
      rules::SingleVarDeclarator::new(),
      rules::ExplicitFunctionReturnType::new(),
      rules::NoEval::new(),
      rules::NoEmptyInterface::new(),
      rules::NoDeleteVar::new(),
      rules::UseIsNaN::new(),
      rules::NoEmptyFunction::new(),
      rules::NoAsyncPromiseExecutor::new(),
      rules::NoSparseArray::new(),
      rules::NoDuplicateCase::new(),
      rules::NoDupeArgs::new(),
      rules::BanTsIgnore::new(),
      rules::BanUntaggedTodo::new(),
      rules::GetterReturn::new(),
      rules::NoSetterReturn::new(),
      rules::Eqeqeq::new(),
      rules::NoDupeKeys::new(),
      rules::NoCompareNegZero::new(),
      rules::NoUnsafeFinally::new(),
<<<<<<< HEAD
      rules::ValidTypeof::new(),
=======
      rules::NoThrowLiteral::new(),
      rules::NoNewSymbol::new(),
>>>>>>> 74bab12c
      rules::DefaultParamLast::new(),
    ];

    let file_diagnostics = linter
      .lint(file_name, source_code, rules)
      .expect("Failed to lint");

    diagnostics.extend(file_diagnostics)
  }

  if !diagnostics.is_empty() {
    for d in diagnostics.iter() {
      eprintln!(
        "error: {} ({}) at {}:{}:{}",
        d.message, d.code, d.location.filename, d.location.line, d.location.col
      );
    }
    eprintln!("Found {} problems", diagnostics.len());
  }
}<|MERGE_RESOLUTION|>--- conflicted
+++ resolved
@@ -49,12 +49,9 @@
       rules::NoDupeKeys::new(),
       rules::NoCompareNegZero::new(),
       rules::NoUnsafeFinally::new(),
-<<<<<<< HEAD
       rules::ValidTypeof::new(),
-=======
       rules::NoThrowLiteral::new(),
       rules::NoNewSymbol::new(),
->>>>>>> 74bab12c
       rules::DefaultParamLast::new(),
     ];
 
