--- conflicted
+++ resolved
@@ -136,12 +136,9 @@
       Box::new(rules::NoVar::new(context.clone())),
       Box::new(rules::SingleVarDeclarator::new(context.clone())),
       Box::new(rules::ExplicitFunctionReturnType::new(context.clone())),
-<<<<<<< HEAD
       Box::new(rules::NoEval::new(context.clone())),
-=======
       Box::new(rules::NoEmptyInterface::new(context.clone())),
       Box::new(rules::NoDeleteVar::new(context.clone())),
->>>>>>> 06a6f933
     ];
 
     for rule in rules {
