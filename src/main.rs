--- conflicted
+++ resolved
@@ -43,11 +43,8 @@
       rules::NoDupeArgs::new(),
       rules::BanTsIgnore::new(),
       rules::BanUntaggedTodo::new(),
-<<<<<<< HEAD
       rules::Eqeqeq::new(),
-=======
       rules::NoDupeKeys::new(),
->>>>>>> 9ef0a246
     ];
 
     let file_diagnostics = linter
