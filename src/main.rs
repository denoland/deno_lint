// Copyright 2020 the Deno authors. All rights reserved. MIT license.
mod linter;
mod rules;

use linter::Linter;
use rules::LintRule;

#[cfg(test)]
mod test_util;

fn main() {
  let args: Vec<String> = std::env::args().collect();

  if args.len() < 2 {
    eprintln!("Missing file name");
    std::process::exit(1);
  }

  let file_names: Vec<String> = args[1..].to_vec();

  let mut diagnostics = vec![];

  for file_name in file_names {
    let source_code =
      std::fs::read_to_string(&file_name).expect("Failed to read file");

    let mut linter = Linter::default();

    let rules: Vec<Box<dyn LintRule>> = vec![
      rules::NoExplicitAny::new(),
      rules::NoDebugger::new(),
      rules::NoVar::new(),
      rules::SingleVarDeclarator::new(),
      rules::ExplicitFunctionReturnType::new(),
      rules::NoEval::new(),
      rules::NoEmptyInterface::new(),
      rules::NoDeleteVar::new(),
      rules::UseIsNaN::new(),
      rules::NoEmptyFunction::new(),
      rules::NoAsyncPromiseExecutor::new(),
      rules::NoSparseArray::new(),
      rules::NoDuplicateCase::new(),
      rules::NoDupeArgs::new(),
      rules::BanTsIgnore::new(),
      rules::BanUntaggedTodo::new(),
      rules::GetterReturn::new(),
      rules::NoSetterReturn::new(),
      rules::Eqeqeq::new(),
      rules::NoDupeKeys::new(),
      rules::NoCompareNegZero::new(),
      rules::NoUnsafeFinally::new(),
      rules::ValidTypeof::new(),
      rules::NoThrowLiteral::new(),
      rules::NoNewSymbol::new(),
      rules::DefaultParamLast::new(),
<<<<<<< HEAD
      rules::NoEmpty::new(),
=======
      rules::NoCondAssign::new(),
>>>>>>> 51c6a1c0
    ];

    let file_diagnostics = linter
      .lint(file_name, source_code, rules)
      .expect("Failed to lint");

    diagnostics.extend(file_diagnostics)
  }

  if !diagnostics.is_empty() {
    for d in diagnostics.iter() {
      eprintln!(
        "error: {} ({}) at {}:{}:{}",
        d.message, d.code, d.location.filename, d.location.line, d.location.col
      );
    }
    eprintln!("Found {} problems", diagnostics.len());
  }
}<|MERGE_RESOLUTION|>--- conflicted
+++ resolved
@@ -53,11 +53,8 @@
       rules::NoThrowLiteral::new(),
       rules::NoNewSymbol::new(),
       rules::DefaultParamLast::new(),
-<<<<<<< HEAD
       rules::NoEmpty::new(),
-=======
       rules::NoCondAssign::new(),
->>>>>>> 51c6a1c0
     ];
 
     let file_diagnostics = linter
