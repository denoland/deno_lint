--- conflicted
+++ resolved
@@ -19,19 +19,15 @@
     Box::new(AdjacentOverloadSignatures)
   }
 
+  fn tags(&self) -> &[&'static str] {
+    &["recommended"]
+  }
+
   fn code(&self) -> &'static str {
     "adjacent-overload-signatures"
   }
 
-<<<<<<< HEAD
-  fn tags(&self) -> &[&'static str] {
-    &["recommended"]
-  }
-
-  fn lint_module(&self, context: Arc<Context>, module: &Module) {
-=======
   fn lint_module(&self, context: &mut Context, module: &Module) {
->>>>>>> 6fa78c19
     let mut visitor = AdjacentOverloadSignaturesVisitor::new(context);
     visitor.visit_module(module, module);
   }
