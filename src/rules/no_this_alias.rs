// Copyright 2020-2021 the Deno authors. All rights reserved. MIT license.
<<<<<<< HEAD
use super::{Context, LintRule, ProgramRef, DUMMY_NODE};
use swc_ecmascript::ast::{ArrowExpr, Expr, Function, Pat, VarDecl};
=======
use super::Context;
use super::LintRule;
use if_chain::if_chain;
use swc_ecmascript::ast::{Expr, Pat, VarDecl};
>>>>>>> a50b66ae
use swc_ecmascript::visit::noop_visit_type;
use swc_ecmascript::visit::Node;
use swc_ecmascript::visit::{VisitAll, VisitAllWith};

pub struct NoThisAlias;

const CODE: &str = "no-this-alias";
const MESSAGE: &str = "assign `this` to declare a value is not allowed";

impl LintRule for NoThisAlias {
  fn new() -> Box<Self> {
    Box::new(NoThisAlias)
  }

  fn tags(&self) -> &'static [&'static str] {
    &["recommended"]
  }

  fn code(&self) -> &'static str {
    CODE
  }

  fn lint_program(&self, context: &mut Context, program: ProgramRef<'_>) {
    let mut visitor = NoThisAliasVisitor::new(context);
<<<<<<< HEAD
    match program {
      ProgramRef::Module(ref m) => visitor.visit_module(m, &DUMMY_NODE),
      ProgramRef::Script(ref s) => visitor.visit_script(s, &DUMMY_NODE),
    }
=======
    program.visit_all_with(program, &mut visitor);
>>>>>>> a50b66ae
  }
}

struct NoThisAliasVisitor<'c> {
  context: &'c mut Context,
}

impl<'c> NoThisAliasVisitor<'c> {
  fn new(context: &'c mut Context) -> Self {
    Self { context }
  }
}

impl<'c> VisitAll for NoThisAliasVisitor<'c> {
  noop_visit_type!();

  fn visit_var_decl(&mut self, var_decl: &VarDecl, _parent: &dyn Node) {
    for decl in &var_decl.decls {
      if_chain! {
        if let Some(init) = &decl.init;
        if matches!(&**init, Expr::This(_));
        if matches!(&decl.name, Pat::Ident(_));
        then {
          self.context.add_diagnostic(var_decl.span, CODE, MESSAGE);
        }
      }
    }
  }
}

#[cfg(test)]
mod tests {
  use super::*;

  #[test]
  fn no_this_alias_valid() {
    assert_lint_ok! {
      NoThisAlias,
      "const self = foo(this);",
      "const self = 'this';",
      "const { props, state } = this;",
      "const [foo] = this;",
    };
  }

  #[test]
  fn no_this_alias_invalid() {
    assert_lint_err! {
      NoThisAlias,
      "const self = this;": [
        {
          col: 0,
          message: MESSAGE,
        }
      ],
      "
var unscoped = this;

function testFunction() {
  let inFunction = this;
}

const testLambda = () => {
  const inLambda = this;
};": [
        {
          line: 2,
          col: 0,
          message: MESSAGE,
        },
        {
          line: 5,
          col: 2,
          message: MESSAGE,
        },
        {
          line: 9,
          col: 2,
          message: MESSAGE,
        }
      ],
      "
class TestClass {
  constructor() {
    const inConstructor = this;
    const asThis: this = this;

    const asString = 'this';
    const asArray = [this];
    const asArrayString = ['this'];
  }

  public act(scope: this = this) {
    const inMemberFunction = this;
  }
}": [
        {
          line: 4,
          col: 4,
          message: MESSAGE,
        },
        {
          line: 5,
          col: 4,
          message: MESSAGE,
        },
        {
          line: 13,
          col: 4,
          message: MESSAGE,
        }
      ],
      "const foo = function() { const self = this; };": [
        {
          col: 25,
          message: MESSAGE,
        }
      ]
    };
  }
}<|MERGE_RESOLUTION|>--- conflicted
+++ resolved
@@ -1,13 +1,7 @@
 // Copyright 2020-2021 the Deno authors. All rights reserved. MIT license.
-<<<<<<< HEAD
 use super::{Context, LintRule, ProgramRef, DUMMY_NODE};
-use swc_ecmascript::ast::{ArrowExpr, Expr, Function, Pat, VarDecl};
-=======
-use super::Context;
-use super::LintRule;
 use if_chain::if_chain;
 use swc_ecmascript::ast::{Expr, Pat, VarDecl};
->>>>>>> a50b66ae
 use swc_ecmascript::visit::noop_visit_type;
 use swc_ecmascript::visit::Node;
 use swc_ecmascript::visit::{VisitAll, VisitAllWith};
@@ -32,14 +26,10 @@
 
   fn lint_program(&self, context: &mut Context, program: ProgramRef<'_>) {
     let mut visitor = NoThisAliasVisitor::new(context);
-<<<<<<< HEAD
     match program {
-      ProgramRef::Module(ref m) => visitor.visit_module(m, &DUMMY_NODE),
-      ProgramRef::Script(ref s) => visitor.visit_script(s, &DUMMY_NODE),
+      ProgramRef::Module(ref m) => m.visit_all_with(&DUMMY_NODE, &mut visitor),
+      ProgramRef::Script(ref s) => s.visit_all_with(&DUMMY_NODE, &mut visitor),
     }
-=======
-    program.visit_all_with(program, &mut visitor);
->>>>>>> a50b66ae
   }
 }
 
