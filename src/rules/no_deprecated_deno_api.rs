// Copyright 2018-2024 the Deno authors. All rights reserved. MIT license.
use super::Context;
use super::LintRule;
use crate::handler::Handler;
use crate::handler::Traverse;
use crate::Program;

use deno_ast::view as ast_view;
use deno_ast::SourceRanged;
use if_chain::if_chain;
use std::convert::TryFrom;

#[derive(Debug)]
pub struct NoDeprecatedDenoApi;

const CODE: &str = "no-deprecated-deno-api";

impl LintRule for NoDeprecatedDenoApi {
  fn tags(&self) -> &'static [&'static str] {
    &["recommended"]
  }

  fn code(&self) -> &'static str {
    CODE
  }

  fn lint_program_with_ast_view(
    &self,
    context: &mut Context,
    program: Program<'_>,
  ) {
    NoDeprecatedDenoApiHandler.traverse(program, context);
  }

  #[cfg(feature = "docs")]
  fn docs(&self) -> &'static str {
    include_str!("../../docs/rules/no_deprecated_deno_api.md")
  }
}

/// Extracts a symbol from the given member prop if the symbol is statically determined (otherwise,
/// return `None`).
fn extract_symbol<'a>(
  member_prop: &'a ast_view::MemberProp,
) -> Option<&'a str> {
  use deno_ast::view::{Expr, Lit, MemberProp, Tpl};
  match member_prop {
    MemberProp::Ident(ident) => Some(ident.sym()),
    MemberProp::PrivateName(ident) => Some(ident.id.sym()),
    MemberProp::Computed(prop) => match &prop.expr {
      Expr::Lit(Lit::Str(s)) => Some(s.value()),
      Expr::Ident(ident) => Some(ident.sym()),
      Expr::Tpl(Tpl {
        ref exprs,
        ref quasis,
        ..
      }) if exprs.is_empty() && quasis.len() == 1 => Some(quasis[0].raw()),
      _ => None,
    },
  }
}

enum DeprecatedApi {
  Buffer,
  Copy,
  CustomInspect,
  File,
  Iter,
  IterSync,
  ReadAll,
  ReadAllSync,
  Run,
  WriteAll,
  WriteAllSync,
  Fdatasync,
  FdatasyncSync,
  Fsync,
  FsyncSync,
  Isatty,
  Metrics,
  Resources,
  ServeHttp,
  Seek,
  SeekSync,
  Read,
  ReadSync,
  Shutdown,
  Ftruncate,
  FtruncateSync,
  Close,
  Write,
  WriteSync,
  Futime,
  FutimeSync,
  Fstat,
  FstatSync,
}

impl TryFrom<(&str, &str)> for DeprecatedApi {
  type Error = ();

  /// Converts the given member expression (made up of `obj_symbol` and `prop_symbol`) into
  /// `DeprecatedApi` if it's one of deprecated APIs.
  /// Note that this conversion does not take shadowing into account, so use this after calling
  /// `is_global` method on the scope analyzer.
  fn try_from(
    (obj_symbol, prop_symbol): (&str, &str),
  ) -> Result<Self, Self::Error> {
    if obj_symbol != "Deno" {
      return Err(());
    }

    match prop_symbol {
      "Buffer" => Ok(DeprecatedApi::Buffer),
      "copy" => Ok(DeprecatedApi::Copy),
      "customInspect" => Ok(DeprecatedApi::CustomInspect),
      "iter" => Ok(DeprecatedApi::Iter),
      "iterSync" => Ok(DeprecatedApi::IterSync),
      "File" => Ok(DeprecatedApi::File),
      "readAll" => Ok(DeprecatedApi::ReadAll),
      "readAllSync" => Ok(DeprecatedApi::ReadAllSync),
      "run" => Ok(DeprecatedApi::Run),
      "writeAll" => Ok(DeprecatedApi::WriteAll),
      "writeAllSync" => Ok(DeprecatedApi::WriteAllSync),
      "fdatasync" => Ok(DeprecatedApi::Fdatasync),
      "fdatasyncSync" => Ok(DeprecatedApi::FdatasyncSync),
      "fsync" => Ok(DeprecatedApi::Fsync),
      "fsyncSync" => Ok(DeprecatedApi::FsyncSync),
      "isatty" => Ok(DeprecatedApi::Isatty),
      "metrics" => Ok(DeprecatedApi::Metrics),
      "resources" => Ok(DeprecatedApi::Resources),
      "serveHttp" => Ok(DeprecatedApi::ServeHttp),
      "seek" => Ok(DeprecatedApi::Seek),
      "seekSync" => Ok(DeprecatedApi::SeekSync),
      "read" => Ok(DeprecatedApi::Read),
      "readSync" => Ok(DeprecatedApi::ReadSync),
      "shutdown" => Ok(DeprecatedApi::Shutdown),
      "ftruncate" => Ok(DeprecatedApi::Ftruncate),
      "ftruncateSync" => Ok(DeprecatedApi::FtruncateSync),
      "close" => Ok(DeprecatedApi::Close),
      "write" => Ok(DeprecatedApi::Write),
      "writeSync" => Ok(DeprecatedApi::WriteSync),
      "futime" => Ok(DeprecatedApi::Futime),
      "futimeSync" => Ok(DeprecatedApi::FutimeSync),
      "fstat" => Ok(DeprecatedApi::Fstat),
      "fstatSync" => Ok(DeprecatedApi::FstatSync),
      _ => Err(()),
    }
  }
}
enum Replacement {
  NameAndUrl(&'static str, &'static str),
  Name(&'static str),
  #[allow(dead_code)]
  NameAndUrls(Vec<(&'static str, &'static str)>),
  None,
}

impl DeprecatedApi {
  fn message(&self) -> String {
    let name = self.get_deprecated_api_name();
    format!(
      "`{}` is deprecated and scheduled for removal in Deno 2.0",
      name,
    )
  }

  fn hint(&self) -> Option<String> {
    match self.get_replacement() {
      Replacement::Name(name) => Some(format!("Use `{}` instead", name)),
      Replacement::NameAndUrl(name, url) => {
        Some(format!("Use `{}` from {} instead", name, url))
      }
      Replacement::NameAndUrls(name_and_urls) => {
        let mut hint = String::from("Use ");
        for (i, (name, url)) in name_and_urls.into_iter().enumerate() {
          if i != 0 {
            hint.push_str(" and ");
          }
          hint.push_str(&format!("`{}` from {}", name, url));
        }
        hint.push_str(" instead");
        Some(hint)
      }
      Replacement::None => None,
    }
  }

  fn get_deprecated_api_name(&self) -> &'static str {
    use DeprecatedApi::*;
    match *self {
      Buffer => "Deno.Buffer",
      Copy => "Deno.copy",
      CustomInspect => "Deno.customInspect",
      Iter => "Deno.iter",
      IterSync => "Deno.iterSync",
      File => "Deno.File",
      ReadAll => "Deno.readAll",
      ReadAllSync => "Deno.readAllSync",
      Run => "Deno.run",
      WriteAll => "Deno.writeAll",
      WriteAllSync => "Deno.writeAllSync",
      Fdatasync => "Deno.fdatasync",
      FdatasyncSync => "Deno.fdatasyncSync",
      Fsync => "Deno.fsync",
      FsyncSync => "Deno.fsyncSync",
      Isatty => "Deno.isatty",
      Metrics => "Deno.metrics",
      Resources => "Deno.resources",
      ServeHttp => "Deno.serveHttp",
      Seek => "Deno.seek",
      SeekSync => "Deno.seekSync",
      Read => "Deno.read",
      ReadSync => "Deno.readSync",
      Shutdown => "Deno.shutdown",
      Ftruncate => "Deno.ftruncate",
      FtruncateSync => "Deno.ftruncateSync",
      Close => "Deno.close",
      Write => "Deno.write",
      WriteSync => "Deno.writeSync",
      Futime => "Deno.futime",
      FutimeSync => "Deno.futimeSync",
      Fstat => "Deno.fstat",
      FstatSync => "Deno.fstatSync",
    }
  }

  fn get_replacement(&self) -> Replacement {
    const DENO_COMMAND_API: &str = "https://deno.land/api?s=Deno.Command";
    const STD_BUFFER: &str = "https://deno.land/std/io/buffer.ts?s=Buffer";
    const STD_COPY: &str = "https://deno.land/std/io/copy.ts?s=copy";
    const STD_READ_ALL: &str = "https://deno.land/std/io/read_all.ts?s=readAll";
    const STD_READ_ALL_SYNC: &str =
      "https://deno.land/std/io/read_all.ts?s=readAllSync";
    const STD_WRITE_ALL: &str =
      "https://deno.land/std/io/write_all.ts?s=writeAll";
    const STD_WRITE_ALL_SYNC: &str =
      "https://deno.land/std/io/write_all.ts?s=writeAllSync";
    const STREAMS_READABLE_TS: &str = "https://deno.land/api?s=ReadableStream";

    use DeprecatedApi::*;
    use Replacement::*;
    match *self {
      Buffer => Name(STD_BUFFER),
      Copy => Name(STD_COPY),
      CustomInspect => Name("Symbol.for(\"Deno.customInspect\")"),
      Iter => Name(STREAMS_READABLE_TS),
      IterSync => Name(STREAMS_READABLE_TS),
      File => Name("Deno.FsFile"),
      ReadAll => NameAndUrl("readAll", STD_READ_ALL),
      ReadAllSync => NameAndUrl("readAllSync", STD_READ_ALL_SYNC),
      Run => NameAndUrl("Deno.Command", DENO_COMMAND_API),
<<<<<<< HEAD
      WriteAll | WriteAllSync => NameAndUrls(vec![
        ("WritableStream", STREAMS_WRITEABLE_TS),
        ("ReadableStream.from", STREAMS_REDABLE_FROM_TS),
        ("ReadableStream.pipeTo", STREAMS_REDABLE_PIPE_TO_TS),
      ]),
      Fdatasync | FdatasyncSync => NameAndUrls(vec![
        (
          "Deno.FsFile.datasync",
          "https://deno.land/api?s=Deno.FsFile#method_datasync_0",
        ),
        (
          "Deno.FsFile.datasyncSync",
          "https://deno.land/api?s=Deno.FsFile#method_datasyncSync_0",
        ),
      ]),
      Fsync | FsyncSync => NameAndUrls(vec![
        (
          "Deno.FsFile.sync",
          "https://deno.land/api?s=Deno.FsFile#method_sync_0",
        ),
        (
          "Deno.FsFile.syncSync",
          "https://deno.land/api?s=Deno.FsFile#method_syncSync_0",
        ),
      ]),
      Isatty => Name("Deno.stdin.isTerminal"),
      Metrics => None,
      Resources => None,
      ServeHttp => Name("Deno.serve"),
      Seek | SeekSync => NameAndUrls(vec![
        (
          "Deno.FsFile.seek",
          "https://deno.land/apis?s=Deno.FsFile#method_seek_0",
        ),
        (
          "Deno.FsFile.seekSync",
          "https://deno.land/apis?s=Deno.FsFile#method_seekSync_0",
        ),
      ]),
      Read | ReadSync => NameAndUrls(vec![
        (
          "Deno.FsFile.read",
          "https://deno.land/apis?s=Deno.FsFile#method_read_0",
        ),
        (
          "Deno.FsFile.readSync",
          "https://deno.land/apis?s=Deno.FsFile#method_readSync_0",
        ),
      ]),
      Ftruncate | FtruncateSync => NameAndUrls(vec![
        (
          "Deno.FsFile.ftruncate",
          "https://deno.land/apis?s=Deno.FsFile#method_ftruncate_0",
        ),
        (
          "Deno.FsFile.ftruncateSync",
          "https://deno.land/apis?s=Deno.FsFile#method_ftruncateSync_0",
        ),
      ]),
      Write | WriteSync => NameAndUrls(vec![
        (
          "Deno.FsFile.write",
          "https://deno.land/apis?s=Deno.FsFile#method_write_0",
        ),
        (
          "Deno.FsFile.writeSync",
          "https://deno.land/apis?s=Deno.FsFile#method_writeSync_0",
        ),
      ]),
      Futime | FutimeSync => NameAndUrls(vec![
        (
          "Deno.FsFile.futime",
          "https://deno.land/apis?s=Deno.FsFile#method_futime_0",
        ),
        (
          "Deno.FsFile.futimeSync",
          "https://deno.land/apis?s=Deno.FsFile#method_futimeSync_0",
        ),
      ]),
      Fstat | FstatSync => NameAndUrls(vec![
        (
          "Deno.FsFile.fstat",
          "https://deno.land/apis?s=Deno.FsFile#method_fstat_0",
        ),
        (
          "Deno.FsFile.fstatSync",
          "https://deno.land/apis?s=Deno.FsFile#method_fstatSync_0",
        ),
      ]),
      Shutdown => Name("Deno.Conn.closeWrite"),
      Close => Name(".close()"),
=======
      WriteAll => NameAndUrl("writeAll", STD_WRITE_ALL),
      WriteAllSync => NameAndUrl("writeAllSync", STD_WRITE_ALL_SYNC),
>>>>>>> 0f29c156
    }
  }
}

struct NoDeprecatedDenoApiHandler;

impl Handler for NoDeprecatedDenoApiHandler {
  fn member_expr(
    &mut self,
    member_expr: &ast_view::MemberExpr,
    ctx: &mut Context,
  ) {
    // Not check chained member expressions (e.g. `foo.bar.baz`)
    if member_expr.parent().is::<ast_view::MemberExpr>() {
      return;
    }

    use deno_ast::view::Expr;
    if_chain! {
      if let Expr::Ident(obj) = &member_expr.obj;
      if ctx.scope().is_global(&obj.inner.to_id());
      let obj_symbol: &str = obj.sym();
      if let Some(prop_symbol) = extract_symbol(&member_expr.prop);
      if let Ok(deprecated_api) = DeprecatedApi::try_from((obj_symbol, prop_symbol));
      then {
        match deprecated_api.hint() {
          Some(hint) => {
            ctx.add_diagnostic_with_hint(
              member_expr.range(),
              CODE,
              deprecated_api.message(),
              hint,
            );
          }
          None => {
            ctx.add_diagnostic(member_expr.range(), CODE, deprecated_api.message());
          }
        }
      }
    }
  }

  fn ts_qualified_name(
    &mut self,
    qualified_name: &ast_view::TsQualifiedName,
    ctx: &mut Context,
  ) {
    if_chain! {
      if let ast_view::TsEntityName::Ident(ident) = qualified_name.left;
      if ident.sym() == "Deno";
      if qualified_name.right.sym() == "File";
      if ctx.scope().is_global(&ident.inner.to_id());
      then {
        let deprecated_api = DeprecatedApi::File;
        ctx.add_diagnostic_with_hint(
          qualified_name.range(),
          CODE,
          deprecated_api.message(),
          deprecated_api.hint().unwrap(),
        );
      }
    }
  }
}

#[cfg(test)]
mod tests {
  use super::*;

  #[test]
  fn no_deprecated_deno_api_valid() {
    assert_lint_ok! {
      NoDeprecatedDenoApi,
      "Deno.foo();",
      "Deno.foo.Buffer();",
      "Deno.foo.readAll();",
      "Deno.foo.readAllSync();",
      "Deno.foo.writeAll();",
      "Deno.foo.writeAllSync();",
      "Deno.foo.iter();",
      "Deno.foo.iterSync();",
      "Deno.foo.copy();",
      "Deno.foo.customInspect;",
      "Deno.foo.fdatasync();",
      "Deno.foo.fdatasyncSync();",
      "Deno.foo.fsync();",
      "Deno.foo.fsyncSync();",
      "Deno.foo.isatty();",
      "Deno.foo.metrics();",
      "Deno.foo.resources();",
      "Deno.foo.serveHttp();",
      "foo.Deno.Buffer();",
      "foo.Deno.readAll();",
      "foo.Deno.readAllSync();",
      "foo.Deno.writeAll();",
      "foo.Deno.writeAllSync();",
      "foo.Deno.iter();",
      "foo.Deno.iterSync();",
      "foo.Deno.copy();",
      "foo.Deno.customInspect;",
      "foo.Deno.fdatasync();",
      "foo.Deno.fdatasyncSync();",
      "foo.Deno.fsync();",
      "foo.Deno.fsyncSync();",
      "foo.Deno.isatty();",
      "foo.Deno.metrics();",
      "foo.Deno.resources();",
      "foo.Deno.serveHttp();",

      // `Deno` is shadowed
      "const Deno = 42; const a = new Deno.Buffer();",
      "const Deno = 42; const a = await Deno.readAll(reader);",
      "const Deno = 42; const a = Deno.readAllSync(reader);",
      "const Deno = 42; await Deno.writeAll(writer, data);",
      "const Deno = 42; Deno.writeAllSync(writer, data);",
      "const Deno = 42; for await (const x of Deno.iter(xs)) {}",
      "const Deno = 42; for (const x of Deno.iterSync(xs)) {}",
      "const Deno = 42; await Deno.copy(reader, writer);",
      "const Deno = 42; Deno.fdatasync(rid);",
      "const Deno = 42; Deno.fdatasyncSync(rid);",
      "const Deno = 42; Deno.fsync(rid);",
      "const Deno = 42; Deno.fsyncSync(rid);",
      "const Deno = 42; Deno.isatty(rid);",
      "const Deno = 42; Deno.metrics();",
      "const Deno = 42; Deno.resources();",
      "const Deno = 42; Deno.serveHttp();",
      r#"const Deno = 42; Deno.customInspect"#,
      r#"import { Deno } from "./foo.ts"; Deno.writeAllSync(writer, data);"#,

      // access property with string literal (shadowed)
      r#"const Deno = 42; new Deno["Buffer"]();"#,
      r#"const Deno = 42; Deno["readAll"](reader);"#,
      r#"const Deno = 42; Deno["readAllSync"](reader);"#,
      r#"const Deno = 42; Deno["writeAll"](writer, data);"#,
      r#"const Deno = 42; Deno["writeAllSync"](writer, data);"#,
      r#"const Deno = 42; for await (const x of Deno["iter"](xs)) {}"#,
      r#"const Deno = 42; for (const x of Deno["iterSync"](xs)) {}"#,
      r#"const Deno = 42; Deno["copy"](reader, writer);"#,
      r#"const Deno = 42; Deno["customInspect"]"#,
      r#"const Deno = 42; Deno["fdatasync"](rid);"#,
      r#"const Deno = 42; Deno["fdatasyncSync"](rid);"#,
      r#"const Deno = 42; Deno["fsync"](rid);"#,
      r#"const Deno = 42; Deno["fsyncSync"](rid);"#,
      r#"const Deno = 42; Deno["isatty"](rid);"#,
      r#"const Deno = 42; Deno["metrics"]();"#,
      r#"const Deno = 42; Deno["resources"]();"#,
      r#"const Deno = 42; Deno["serveHttp"]();"#,

      // access property with template literal (shadowed)
      r#"const Deno = 42; new Deno[`Buffer`]();"#,
      r#"const Deno = 42; Deno[`readAll`](reader);"#,
      r#"const Deno = 42; Deno[`readAllSync`](reader);"#,
      r#"const Deno = 42; Deno[`writeAll`](writer, data);"#,
      r#"const Deno = 42; Deno[`writeAllSync`](writer, data);"#,
      r#"const Deno = 42; for await (const x of Deno[`iter`](xs)) {}"#,
      r#"const Deno = 42; for (const x of Deno[`iterSync`](xs)) {}"#,
      r#"const Deno = 42; Deno[`copy`](reader, writer);"#,
      r#"const Deno = 42; Deno[`customInspect`]"#,
      r#"const Deno = 42; Deno[`fdatasync`](rid);"#,
      r#"const Deno = 42; Deno[`fdatasyncSync`](rid);"#,
      r#"const Deno = 42; Deno[`fsync`](rid);"#,
      r#"const Deno = 42; Deno[`fsyncSync`](rid);"#,
      r#"const Deno = 42; Deno[`isatty`](rid);"#,
      r#"const Deno = 42; Deno[`metrics`]();"#,
      r#"const Deno = 42; Deno[`resources`]();"#,
      r#"const Deno = 42; Deno[`serveHttp`]();"#,

      // Ignore template literals that include expressions
      r#"const read = "read"; Deno[`${read}All`](reader);"#,

      // types
      r#"interface Deno {} let file: Deno.File;"#,
    };
  }

  #[test]
  fn no_deprecated_deno_api_invalid() {
    use DeprecatedApi::*;

    assert_lint_err! {
      NoDeprecatedDenoApi,
      "new Deno.Buffer();": [
        {
          col: 4,
          message: Buffer.message(),
          hint: Buffer.hint().unwrap()
        }
      ],
      "Deno.readAll(reader);": [
        {
          col: 0,
          message: ReadAll.message(),
          hint: ReadAll.hint().unwrap()
        }
      ],
      "Deno.readAllSync(reader);": [
        {
          col: 0,
          message: ReadAllSync.message(),
          hint: ReadAllSync.hint().unwrap()
        }
      ],
      "Deno.writeAll(writer, data);": [
        {
          col: 0,
          message: WriteAll.message(),
          hint: WriteAll.hint().unwrap()
        }
      ],
      "Deno.writeAllSync(writer, data);": [
        {
          col: 0,
          message: WriteAllSync.message(),
          hint: WriteAllSync.hint().unwrap()
        }
      ],
      "Deno.iter(reader);": [
        {
          col: 0,
          message: Iter.message(),
          hint: Iter.hint().unwrap()
        }
      ],
      "Deno.iterSync(reader);": [
        {
          col: 0,
          message: IterSync.message(),
          hint: IterSync.hint().unwrap()
        }
      ],
      "Deno.copy(reader, writer);": [
        {
          col: 0,
          message: Copy.message(),
          hint: Copy.hint().unwrap()
        }
      ],
      "Deno.customInspect;": [
        {
          col: 0,
          message: CustomInspect.message(),
          hint: CustomInspect.hint().unwrap()
        }
      ],
      "Deno.File;": [
        {
          col: 0,
          message: File.message(),
          hint: File.hint().unwrap()
        }
      ],
      "let file: Deno.File;": [
        {
          col: 10,
          message: File.message(),
          hint: File.hint().unwrap()
        }
      ],
      "Deno.run(options);": [
        {
          col: 0,
          message: Run.message(),
          hint: Run.hint().unwrap()
        }
      ],
      "Deno.metrics();": [
        {
          col: 0,
          message: Metrics.message(),
        }
      ],
      "Deno.resources();": [
        {
          col: 0,
          message: Resources.message(),
        }
      ],

      // access property with string literal
      r#"new Deno["Buffer"]();"#: [
        {
          col: 4,
          message: Buffer.message(),
          hint: Buffer.hint().unwrap()
        }
      ],
      r#"Deno["readAll"](reader);"#: [
        {
          col: 0,
          message: ReadAll.message(),
          hint: ReadAll.hint().unwrap()
        }
      ],
      r#"Deno["readAllSync"](reader);"#: [
        {
          col: 0,
          message: ReadAllSync.message(),
          hint: ReadAllSync.hint().unwrap()
        }
      ],
      r#"Deno["writeAll"](writer, data);"#: [
        {
          col: 0,
          message: WriteAll.message(),
          hint: WriteAll.hint().unwrap()
        }
      ],
      r#"Deno["writeAllSync"](writer, data);"#: [
        {
          col: 0,
          message: WriteAllSync.message(),
          hint: WriteAllSync.hint().unwrap()
        }
      ],
      r#"Deno["iter"](reader);"#: [
        {
          col: 0,
          message: Iter.message(),
          hint: Iter.hint().unwrap()
        }
      ],
      r#"Deno["iterSync"](reader);"#: [
        {
          col: 0,
          message: IterSync.message(),
          hint: IterSync.hint().unwrap()
        }
      ],
      r#"Deno["copy"](reader, writer);"#: [
        {
          col: 0,
          message: Copy.message(),
          hint: Copy.hint().unwrap()
        }
      ],
      r#"Deno["customInspect"];"#: [
        {
          col: 0,
          message: CustomInspect.message(),
          hint: CustomInspect.hint().unwrap()
        }
      ],

      // access property with template literal
      r#"new Deno[`Buffer`]();"#: [
        {
          col: 4,
          message: Buffer.message(),
          hint: Buffer.hint().unwrap()
        }
      ],
      r#"Deno[`readAll`](reader);"#: [
        {
          col: 0,
          message: ReadAll.message(),
          hint: ReadAll.hint().unwrap()
        }
      ],
      r#"Deno[`readAllSync`](reader);"#: [
        {
          col: 0,
          message: ReadAllSync.message(),
          hint: ReadAllSync.hint().unwrap()
        }
      ],
      r#"Deno[`writeAll`](writer, data);"#: [
        {
          col: 0,
          message: WriteAll.message(),
          hint: WriteAll.hint().unwrap()
        }
      ],
      r#"Deno[`writeAllSync`](writer, data);"#: [
        {
          col: 0,
          message: WriteAllSync.message(),
          hint: WriteAllSync.hint().unwrap()
        }
      ],
      r#"Deno[`iter`](reader);"#: [
        {
          col: 0,
          message: Iter.message(),
          hint: Iter.hint().unwrap()
        }
      ],
      r#"Deno[`iterSync`](reader);"#: [
        {
          col: 0,
          message: IterSync.message(),
          hint: IterSync.hint().unwrap()
        }
      ],
      r#"Deno[`copy`](reader);"#: [
        {
          col: 0,
          message: Copy.message(),
          hint: Copy.hint().unwrap()
        }
      ],
      r#"Deno[`customInspect`];"#: [
        {
          col: 0,
          message: CustomInspect.message(),
          hint: CustomInspect.hint().unwrap()
        }
      ],
      r#"Deno[`File`];"#: [
        {
          col: 0,
          message: File.message(),
          hint: File.hint().unwrap()
        }
      ],

      // `Deno` is shadowed in the other scope
      r#"
function foo () {
  const Deno = 42;
}
Deno.readAll(reader);
      "#: [
        {
          line: 5,
          col: 0,
          message: ReadAll.message(),
          hint: ReadAll.hint().unwrap()
        }
      ],
    }
  }

  #[test]
  fn expect_deprecated_api_hint() {
    let tests = vec![
      (
        "Buffer",
        "Use `https://deno.land/std/io/buffer.ts?s=Buffer` instead",
      ),
      ("copy", "Use `https://deno.land/std/io/copy.ts?s=copy` instead"),
      ("customInspect", "Use `Symbol.for(\"Deno.customInspect\")` instead"),
      ("File", "Use `Deno.FsFile` instead"),
      ("iter", "Use `https://deno.land/api?s=ReadableStream` instead"),
      ("iterSync", "Use `https://deno.land/api?s=ReadableStream` instead"),
      ("readAll", "Use `readAll` from https://deno.land/std/io/read_all.ts?s=readAll instead"),
      ("readAllSync", "Use `readAllSync` from https://deno.land/std/io/read_all.ts?s=readAllSync instead"),
      ("run", "Use `Deno.Command` from https://deno.land/api?s=Deno.Command instead"),
      ("writeAll", "Use `writeAll` from https://deno.land/std/io/write_all.ts?s=writeAll instead"),
      ("writeAllSync", "Use `writeAllSync` from https://deno.land/std/io/write_all.ts?s=writeAllSync instead"),
    ];

    for test in tests {
      let hint = DeprecatedApi::try_from(("Deno", test.0))
        .unwrap()
        .hint()
        .unwrap();
      assert_eq!(hint, test.1);
    }
  }
}<|MERGE_RESOLUTION|>--- conflicted
+++ resolved
@@ -250,12 +250,8 @@
       ReadAll => NameAndUrl("readAll", STD_READ_ALL),
       ReadAllSync => NameAndUrl("readAllSync", STD_READ_ALL_SYNC),
       Run => NameAndUrl("Deno.Command", DENO_COMMAND_API),
-<<<<<<< HEAD
-      WriteAll | WriteAllSync => NameAndUrls(vec![
-        ("WritableStream", STREAMS_WRITEABLE_TS),
-        ("ReadableStream.from", STREAMS_REDABLE_FROM_TS),
-        ("ReadableStream.pipeTo", STREAMS_REDABLE_PIPE_TO_TS),
-      ]),
+      WriteAll => NameAndUrl("writeAll", STD_WRITE_ALL),
+      WriteAllSync => NameAndUrl("writeAllSync", STD_WRITE_ALL_SYNC),
       Fdatasync | FdatasyncSync => NameAndUrls(vec![
         (
           "Deno.FsFile.datasync",
@@ -342,10 +338,6 @@
       ]),
       Shutdown => Name("Deno.Conn.closeWrite"),
       Close => Name(".close()"),
-=======
-      WriteAll => NameAndUrl("writeAll", STD_WRITE_ALL),
-      WriteAllSync => NameAndUrl("writeAllSync", STD_WRITE_ALL_SYNC),
->>>>>>> 0f29c156
     }
   }
 }
