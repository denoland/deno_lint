// Copyright 2018-2024 the Deno authors. All rights reserved. MIT license.

use super::Context;
use super::LintRule;
<<<<<<< HEAD
use crate::diagnostic::LintQuickFix;
use crate::diagnostic::LintQuickFixChange;
=======
use crate::diagnostic::LintFix;
use crate::diagnostic::LintFixChange;
>>>>>>> 71d757ca
use crate::handler::Handler;
use crate::handler::Traverse;
use crate::Program;

use deno_ast::view as ast_view;
use deno_ast::SourceRanged;
use if_chain::if_chain;
use once_cell::sync::Lazy;
use std::collections::HashSet;

#[derive(Debug)]
pub struct NoWindowPrefix;

const CODE: &str = "no-window-prefix";
const MESSAGE: &str = "For compatibility between the Window context and the Web Workers, calling Web APIs via `window` is disallowed";
const HINT: &str =
  "Instead, call this API via `self`, `globalThis`, or no extra prefix";
<<<<<<< HEAD
const FIX_GLOBAL_THIS_DESC: &str = "Rename window to globalThis";
const FIX_SELF_DESC: &str = "Rename window to self";
=======
const FIX_DESC: &str = "Rename window to globalThis";
>>>>>>> 71d757ca

impl LintRule for NoWindowPrefix {
  fn tags(&self) -> &'static [&'static str] {
    &["recommended"]
  }

  fn code(&self) -> &'static str {
    CODE
  }

  fn lint_program_with_ast_view(
    &self,
    context: &mut Context,
    program: Program<'_>,
  ) {
    NoWindowPrefixHandler.traverse(program, context);
  }

  #[cfg(feature = "docs")]
  fn docs(&self) -> &'static str {
    include_str!("../../docs/rules/no_window_prefix.md")
  }
}

// Auto-generated by tools/generate_no_window_prefix_deny_list.ts
static PROPERTY_DENY_LIST: Lazy<HashSet<&'static str>> = Lazy::new(|| {
  [
    "AbortController",
    "AbortSignal",
    "Blob",
    "BroadcastChannel",
    "ByteLengthQueuingStrategy",
    "Cache",
    "CacheStorage",
    "CanvasGradient",
    "CanvasPattern",
    "CloseEvent",
    "CountQueuingStrategy",
    "Crypto",
    "CryptoKey",
    "CustomEvent",
    "DOMException",
    "DOMMatrix",
    "DOMMatrixReadOnly",
    "DOMPoint",
    "DOMPointReadOnly",
    "DOMQuad",
    "DOMRect",
    "DOMRectReadOnly",
    "DOMStringList",
    "ErrorEvent",
    "Event",
    "EventSource",
    "EventTarget",
    "File",
    "FileList",
    "FileReader",
    "FontFace",
    "FontFaceSet",
    "FontFaceSetLoadEvent",
    "FormData",
    "Headers",
    "IDBCursor",
    "IDBCursorWithValue",
    "IDBDatabase",
    "IDBFactory",
    "IDBIndex",
    "IDBKeyRange",
    "IDBObjectStore",
    "IDBOpenDBRequest",
    "IDBRequest",
    "IDBTransaction",
    "IDBVersionChangeEvent",
    "ImageBitmap",
    "ImageBitmapRenderingContext",
    "ImageData",
    "MediaCapabilities",
    "MessageChannel",
    "MessageEvent",
    "MessagePort",
    "NetworkInformation",
    "Notification",
    "Path2D",
    "Performance",
    "PerformanceEntry",
    "PerformanceMark",
    "PerformanceMeasure",
    "PerformanceObserver",
    "PerformanceObserverEntryList",
    "PerformanceResourceTiming",
    "PerformanceServerTiming",
    "PermissionStatus",
    "Permissions",
    "ProgressEvent",
    "PromiseRejectionEvent",
    "PushManager",
    "PushSubscription",
    "PushSubscriptionOptions",
    "ReadableStream",
    "ReadableStreamDefaultController",
    "ReadableStreamDefaultReader",
    "Request",
    "Response",
    "SecurityPolicyViolationEvent",
    "ServiceWorker",
    "ServiceWorkerContainer",
    "ServiceWorkerRegistration",
    "StorageManager",
    "SubtleCrypto",
    "TextDecoder",
    "TextDecoderStream",
    "TextEncoder",
    "TextEncoderStream",
    "TextMetrics",
    "TransformStream",
    "TransformStreamDefaultController",
    "URL",
    "URLSearchParams",
    "WebGL2RenderingContext",
    "WebGLActiveInfo",
    "WebGLBuffer",
    "WebGLContextEvent",
    "WebGLFramebuffer",
    "WebGLProgram",
    "WebGLQuery",
    "WebGLRenderbuffer",
    "WebGLRenderingContext",
    "WebGLSampler",
    "WebGLShader",
    "WebGLShaderPrecisionFormat",
    "WebGLSync",
    "WebGLTexture",
    "WebGLTransformFeedback",
    "WebGLUniformLocation",
    "WebGLVertexArrayObject",
    "WebSocket",
    "Worker",
    "WritableStream",
    "WritableStreamDefaultController",
    "WritableStreamDefaultWriter",
    "XMLHttpRequest",
    "XMLHttpRequestEventTarget",
    "XMLHttpRequestUpload",
    "console",
    "WebAssembly",
    "name",
    "navigator",
    "self",
    "close",
    "postMessage",
    "dispatchEvent",
    "cancelAnimationFrame",
    "requestAnimationFrame",
    "onerror",
    "onlanguagechange",
    "onmessage",
    "onmessageerror",
    "onoffline",
    "ononline",
    "onrejectionhandled",
    "onunhandledrejection",
    "caches",
    "crossOriginIsolated",
    "crypto",
    "indexedDB",
    "isSecureContext",
    "origin",
    "performance",
    "atob",
    "btoa",
    "clearInterval",
    "clearTimeout",
    "createImageBitmap",
    "fetch",
    "queueMicrotask",
    "setInterval",
    "setTimeout",
    "addEventListener",
    "removeEventListener",
    "Deno",
  ]
  .iter()
  .copied()
  .collect()
});

/// Extracts a symbol from the given expression if the symbol is statically determined (otherwise,
/// return `None`).
fn extract_symbol<'a>(expr: &'a ast_view::MemberExpr) -> Option<&'a str> {
  use deno_ast::view::{Expr, Lit, MemberProp, Tpl};
  match &expr.prop {
    MemberProp::Ident(ident) => Some(ident.sym()),
    MemberProp::PrivateName(name) => Some(name.id.sym()),
    MemberProp::Computed(prop) => match &prop.expr {
      Expr::Lit(Lit::Str(s)) => Some(s.value()),
      // If it's computed, this MemberExpr looks like `foo[bar]`
      Expr::Ident(_) => None,
      Expr::Tpl(Tpl { exprs, quasis, .. })
        if exprs.is_empty() && quasis.len() == 1 =>
      {
        Some(quasis[0].raw())
      }
      _ => None,
    },
  }
}

struct NoWindowPrefixHandler;

impl Handler for NoWindowPrefixHandler {
  fn member_expr(
    &mut self,
    member_expr: &ast_view::MemberExpr,
    ctx: &mut Context,
  ) {
    // Don't check chained member expressions (e.g. `foo.bar.baz`)
    if member_expr.parent().is::<ast_view::MemberExpr>() {
      return;
    }

    use deno_ast::view::Expr;
    if_chain! {
      if let Expr::Ident(obj_ident) = &member_expr.obj;
      let obj_symbol = obj_ident.sym();
      if obj_symbol == "window";
      if ctx.scope().is_global(&obj_ident.inner.to_id());
      if let Some(prop_symbol) = extract_symbol(member_expr);
      if PROPERTY_DENY_LIST.contains(prop_symbol);
      then {
<<<<<<< HEAD
        ctx.add_diagnostic_with_quick_fixes(
=======
        ctx.add_diagnostic_with_fixes(
>>>>>>> 71d757ca
          member_expr.range(),
          CODE,
          MESSAGE,
          Some(HINT.into()),
<<<<<<< HEAD
          vec![LintQuickFix {
            description: FIX_GLOBAL_THIS_DESC.into(),
            changes: vec![LintQuickFixChange {
              new_text: "globalThis".into(),
              range: obj_ident.range(),
            }],
          }, LintQuickFix {
            description: FIX_SELF_DESC.into(),
            changes: vec![LintQuickFixChange {
              new_text: "self".into(),
              range: obj_ident.range(),
            }],
=======
          vec![LintFix {
            description: FIX_DESC.into(),
            changes: vec![LintFixChange {
              new_text: "globalThis".into(),
              range: obj_ident.range(),
            }],
>>>>>>> 71d757ca
          }]
        );
      }
    }
  }
}

#[cfg(test)]
mod tests {
  use super::*;

  #[test]
  fn no_window_prefix_valid() {
    assert_lint_ok! {
      NoWindowPrefix,
      "fetch();",
      "self.fetch();",
      "globalThis.fetch();",

      "Deno.metrics();",
      "self.Deno.metrics();",
      "globalThis.Deno.metrics();",

      "onload();",
      "self.onload();",
      "globalThis.onload();",
      "window.onload();",
      r#"window["onload"]();"#,
      r#"window[`onload`]();"#,

      "onunload();",
      "self.onunload();",
      "globalThis.onunload();",
      "window.onunload();",
      r#"window["onunload"]();"#,
      r#"window[`onunload`]();"#,

      "closed;",
      "self.closed;",
      "globalThis.closed;",
      "window.closed;",
      r#"window["closed"];"#,
      r#"window[`closed`];"#,

      "alert();",
      "self.alert();",
      "globalThis.alert();",
      "window.alert();",
      r#"window["alert"]();"#,
      r#"window[`alert`]();"#,

      "confirm();",
      "self.confirm();",
      "globalThis.confirm();",
      "window.confirm();",
      r#"window["confirm"]();"#,
      r#"window[`confirm`]();"#,

      "prompt();",
      "self.prompt();",
      "globalThis.prompt();",
      "window.prompt();",
      r#"window["prompt"]();"#,
      r#"window[`prompt`]();"#,

      "localStorage;",
      "self.localStorage;",
      "globalThis.localStorage;",
      "window.localStorage;",
      r#"window["localStorage"];"#,
      r#"window[`localStorage`];"#,

      "sessionStorage;",
      "self.sessionStorage;",
      "globalThis.sessionStorage;",
      "window.sessionStorage;",
      r#"window["sessionStorage"];"#,
      r#"window[`sessionStorage`];"#,

      "window;",
      "self.window;",
      "globalThis.window;",
      "window.window;",
      r#"window["window"];"#,
      r#"window[`window`];"#,

      "Navigator;",
      "self.Navigator;",
      "globalThis.Navigator;",
      "window.Navigator;",
      r#"window["Navigator"];"#,
      r#"window[`Navigator`];"#,

      "location;",
      "self.location;",
      "globalThis.location;",
      "window.location;",
      r#"window["location"];"#,
      r#"window[`location`];"#,

      "history;",
      "self.history;",
      "globalThis.history;",
      "window.history;",
      r#"window["history"];"#,
      r#"window[`history`];"#,

      // `window` is shadowed
      "const window = 42; window.fetch();",
      r#"const window = 42; window["fetch"]();"#,
      r#"const window = 42; window[`fetch`]();"#,
      "const window = 42; window.alert();",
      r#"const window = 42; window["alert"]();"#,
      r#"const window = 42; window[`alert`]();"#,

      // Ignore property access with variables
      r#"const f = "fetch"; window[f]();"#,
      r#"const f = "fetch"; window[`${f}`]();"#,

      // Make sure that no false positives are triggered on chained member
      // expressions
      r#"foo.window.fetch();"#,
    };
  }

  #[test]
  fn no_window_prefix_invalid() {
    assert_lint_err! {
      NoWindowPrefix,
      MESSAGE,
      HINT,
      r#"window.fetch()"#: [
        {
          col: 0,
<<<<<<< HEAD
          fix: (FIX_GLOBAL_THIS_DESC, "globalThis.fetch()"),
          fix: (FIX_SELF_DESC, "self.fetch()"),
=======
          fix: (FIX_DESC, "globalThis.fetch()"),
>>>>>>> 71d757ca
        }
      ],
      r#"window["fetch"]()"#: [
        {
          col: 0,
<<<<<<< HEAD
          fix: (FIX_GLOBAL_THIS_DESC, r#"globalThis["fetch"]()"#),
          fix: (FIX_SELF_DESC, r#"self["fetch"]()"#),
=======
          fix: (FIX_DESC, r#"globalThis["fetch"]()"#),
>>>>>>> 71d757ca
        }
      ],
      r#"window[`fetch`]()"#: [
        {
          col: 0,
<<<<<<< HEAD
          fix: (FIX_GLOBAL_THIS_DESC, "globalThis[`fetch`]()"),
          fix: (FIX_SELF_DESC, "self[`fetch`]()"),
=======
          fix: (FIX_DESC, "globalThis[`fetch`]()"),
>>>>>>> 71d757ca
        }
      ],
      "
function foo() {
  const window = 42;
  return window;
}
window.fetch();": [
        {
          col: 0,
          line: 6,
<<<<<<< HEAD
          fix: (FIX_GLOBAL_THIS_DESC, "
=======
          fix: (FIX_DESC, "
>>>>>>> 71d757ca
function foo() {
  const window = 42;
  return window;
}
globalThis.fetch();"),
<<<<<<< HEAD
          fix: (FIX_SELF_DESC, "
function foo() {
  const window = 42;
  return window;
}
self.fetch();"),
=======
>>>>>>> 71d757ca
        }
      ],
    };
  }
}<|MERGE_RESOLUTION|>--- conflicted
+++ resolved
@@ -2,13 +2,8 @@
 
 use super::Context;
 use super::LintRule;
-<<<<<<< HEAD
-use crate::diagnostic::LintQuickFix;
-use crate::diagnostic::LintQuickFixChange;
-=======
 use crate::diagnostic::LintFix;
 use crate::diagnostic::LintFixChange;
->>>>>>> 71d757ca
 use crate::handler::Handler;
 use crate::handler::Traverse;
 use crate::Program;
@@ -26,12 +21,7 @@
 const MESSAGE: &str = "For compatibility between the Window context and the Web Workers, calling Web APIs via `window` is disallowed";
 const HINT: &str =
   "Instead, call this API via `self`, `globalThis`, or no extra prefix";
-<<<<<<< HEAD
-const FIX_GLOBAL_THIS_DESC: &str = "Rename window to globalThis";
-const FIX_SELF_DESC: &str = "Rename window to self";
-=======
 const FIX_DESC: &str = "Rename window to globalThis";
->>>>>>> 71d757ca
 
 impl LintRule for NoWindowPrefix {
   fn tags(&self) -> &'static [&'static str] {
@@ -261,36 +251,17 @@
       if let Some(prop_symbol) = extract_symbol(member_expr);
       if PROPERTY_DENY_LIST.contains(prop_symbol);
       then {
-<<<<<<< HEAD
-        ctx.add_diagnostic_with_quick_fixes(
-=======
         ctx.add_diagnostic_with_fixes(
->>>>>>> 71d757ca
           member_expr.range(),
           CODE,
           MESSAGE,
           Some(HINT.into()),
-<<<<<<< HEAD
-          vec![LintQuickFix {
-            description: FIX_GLOBAL_THIS_DESC.into(),
-            changes: vec![LintQuickFixChange {
-              new_text: "globalThis".into(),
-              range: obj_ident.range(),
-            }],
-          }, LintQuickFix {
-            description: FIX_SELF_DESC.into(),
-            changes: vec![LintQuickFixChange {
-              new_text: "self".into(),
-              range: obj_ident.range(),
-            }],
-=======
           vec![LintFix {
             description: FIX_DESC.into(),
             changes: vec![LintFixChange {
               new_text: "globalThis".into(),
               range: obj_ident.range(),
             }],
->>>>>>> 71d757ca
           }]
         );
       }
@@ -425,34 +396,19 @@
       r#"window.fetch()"#: [
         {
           col: 0,
-<<<<<<< HEAD
-          fix: (FIX_GLOBAL_THIS_DESC, "globalThis.fetch()"),
-          fix: (FIX_SELF_DESC, "self.fetch()"),
-=======
           fix: (FIX_DESC, "globalThis.fetch()"),
->>>>>>> 71d757ca
         }
       ],
       r#"window["fetch"]()"#: [
         {
           col: 0,
-<<<<<<< HEAD
-          fix: (FIX_GLOBAL_THIS_DESC, r#"globalThis["fetch"]()"#),
-          fix: (FIX_SELF_DESC, r#"self["fetch"]()"#),
-=======
           fix: (FIX_DESC, r#"globalThis["fetch"]()"#),
->>>>>>> 71d757ca
         }
       ],
       r#"window[`fetch`]()"#: [
         {
           col: 0,
-<<<<<<< HEAD
-          fix: (FIX_GLOBAL_THIS_DESC, "globalThis[`fetch`]()"),
-          fix: (FIX_SELF_DESC, "self[`fetch`]()"),
-=======
           fix: (FIX_DESC, "globalThis[`fetch`]()"),
->>>>>>> 71d757ca
         }
       ],
       "
@@ -464,25 +420,12 @@
         {
           col: 0,
           line: 6,
-<<<<<<< HEAD
-          fix: (FIX_GLOBAL_THIS_DESC, "
-=======
           fix: (FIX_DESC, "
->>>>>>> 71d757ca
 function foo() {
   const window = 42;
   return window;
 }
 globalThis.fetch();"),
-<<<<<<< HEAD
-          fix: (FIX_SELF_DESC, "
-function foo() {
-  const window = 42;
-  return window;
-}
-self.fetch();"),
-=======
->>>>>>> 71d757ca
         }
       ],
     };
