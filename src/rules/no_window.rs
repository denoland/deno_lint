--- conflicted
+++ resolved
@@ -1,13 +1,8 @@
 // Copyright 2020-2021 the Deno authors. All rights reserved. MIT license.
 use super::Context;
 use super::LintRule;
-<<<<<<< HEAD
-use crate::diagnostic::LintQuickFix;
-use crate::diagnostic::LintQuickFixChange;
-=======
 use crate::diagnostic::LintFix;
 use crate::diagnostic::LintFixChange;
->>>>>>> 71d757ca
 use crate::handler::Handler;
 use crate::handler::Traverse;
 use crate::Program;
@@ -53,24 +48,14 @@
 
 impl NoWindowGlobalHandler {
   fn add_diagnostic(&self, ctx: &mut Context, range: SourceRange) {
-<<<<<<< HEAD
-    ctx.add_diagnostic_with_quick_fixes(
-=======
     ctx.add_diagnostic_with_fixes(
->>>>>>> 71d757ca
       range,
       CODE,
       MESSAGE,
       Some(HINT.to_string()),
-<<<<<<< HEAD
-      vec![LintQuickFix {
-        description: FIX_DESC.into(),
-        changes: vec![LintQuickFixChange {
-=======
       vec![LintFix {
         description: FIX_DESC.into(),
         changes: vec![LintFixChange {
->>>>>>> 71d757ca
           new_text: "globalThis".into(),
           range,
         }],
