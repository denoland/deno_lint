// Copyright 2020 the Deno authors. All rights reserved. MIT license.
use crate::linter::Context;
use std::sync::Arc;

pub mod adjacent_overload_signatures;
pub mod ban_ts_comment;
pub mod ban_ts_ignore;
pub mod ban_types;
pub mod ban_untagged_ignore;
pub mod ban_untagged_todo;
pub mod constructor_super;
pub mod default_param_last;
pub mod eqeqeq;
pub mod explicit_function_return_type;
pub mod explicit_module_boundary_types;
pub mod for_direction;
pub mod getter_return;
pub mod no_array_constructor;
pub mod no_async_promise_executor;
pub mod no_await_in_loop;
pub mod no_case_declarations;
pub mod no_class_assign;
pub mod no_compare_neg_zero;
pub mod no_cond_assign;
pub mod no_const_assign;
pub mod no_constant_condition;
pub mod no_control_regex;
pub mod no_debugger;
pub mod no_delete_var;
pub mod no_dupe_args;
pub mod no_dupe_class_members;
pub mod no_dupe_else_if;
pub mod no_dupe_keys;
pub mod no_duplicate_case;
pub mod no_empty;
pub mod no_empty_character_class;
pub mod no_empty_interface;
pub mod no_empty_pattern;
pub mod no_eval;
pub mod no_ex_assign;
pub mod no_explicit_any;
pub mod no_extra_boolean_cast;
pub mod no_extra_non_null_assertion;
pub mod no_extra_semi;
pub mod no_func_assign;
pub mod no_inferrable_types;
<<<<<<< HEAD
pub mod no_irregular_whitescpace;
=======
pub mod no_invalid_regexp;
>>>>>>> 1cfa3f82
pub mod no_misused_new;
pub mod no_namespace;
pub mod no_new_symbol;
pub mod no_non_null_asserted_optional_chain;
pub mod no_non_null_assertion;
pub mod no_obj_calls;
pub mod no_octal;
pub mod no_prototype_builtins;
pub mod no_regex_spaces;
pub mod no_setter_return;
pub mod no_shadow_restricted_names;
pub mod no_sparse_array;
pub mod no_this_alias;
pub mod no_this_before_super;
pub mod no_throw_literal;
pub mod no_unexpected_multiline;
pub mod no_unsafe_finally;
pub mod no_unsafe_negation;
pub mod no_unused_labels;
pub mod no_var;
pub mod no_with;
pub mod prefer_as_const;
pub mod prefer_namespace_keyword;
pub mod require_yield;
pub mod single_var_declarator;
pub mod triple_slash_reference;
pub mod use_isnan;
pub mod valid_typeof;

pub trait LintRule {
  fn new() -> Box<Self>
  where
    Self: Sized;
  fn lint_module(
    &self,
    context: Arc<Context>,
    module: &swc_ecmascript::ast::Module,
  );
  fn code(&self) -> &'static str;
}

pub fn get_recommended_rules() -> Vec<Box<dyn LintRule>> {
  vec![
    adjacent_overload_signatures::AdjacentOverloadSignatures::new(),
    ban_ts_comment::BanTsComment::new(),
    ban_untagged_ignore::BanUntaggedIgnore::new(),
    ban_types::BanTypes::new(),
    constructor_super::ConstructorSuper::new(),
    for_direction::ForDirection::new(),
    getter_return::GetterReturn::new(),
    no_array_constructor::NoArrayConstructor::new(),
    no_async_promise_executor::NoAsyncPromiseExecutor::new(),
    no_case_declarations::NoCaseDeclarations::new(),
    no_class_assign::NoClassAssign::new(),
    no_compare_neg_zero::NoCompareNegZero::new(),
    no_cond_assign::NoCondAssign::new(),
    no_control_regex::NoControlRegex::new(),
    no_debugger::NoDebugger::new(),
    no_delete_var::NoDeleteVar::new(),
    no_dupe_args::NoDupeArgs::new(),
    no_dupe_class_members::NoDupeClassMembers::new(),
    no_dupe_else_if::NoDupeElseIf::new(),
    no_dupe_keys::NoDupeKeys::new(),
    no_duplicate_case::NoDuplicateCase::new(),
    no_empty_character_class::NoEmptyCharacterClass::new(),
    no_empty_interface::NoEmptyInterface::new(),
    no_empty_pattern::NoEmptyPattern::new(),
    no_empty::NoEmpty::new(),
    no_ex_assign::NoExAssign::new(),
    no_explicit_any::NoExplicitAny::new(),
    no_extra_boolean_cast::NoExtraBooleanCast::new(),
    no_extra_non_null_assertion::NoExtraNonNullAssertion::new(),
    no_extra_semi::NoExtraSemi::new(),
    no_func_assign::NoFuncAssign::new(),
    no_irregular_whitescpace::NoIrregularWhitespace::new(),
    no_misused_new::NoMisusedNew::new(),
    no_namespace::NoNamespace::new(),
    no_new_symbol::NoNewSymbol::new(),
    no_obj_calls::NoObjCalls::new(),
    no_octal::NoOctal::new(),
    no_prototype_builtins::NoPrototypeBuiltins::new(),
    no_regex_spaces::NoRegexSpaces::new(),
    no_setter_return::NoSetterReturn::new(),
    no_this_alias::NoThisAlias::new(),
    no_this_before_super::NoThisBeforeSuper::new(),
    no_unexpected_multiline::NoUnexpectedMultiline::new(),
    no_unsafe_finally::NoUnsafeFinally::new(),
    no_unsafe_negation::NoUnsafeNegation::new(),
    no_with::NoWith::new(),
    prefer_as_const::PreferAsConst::new(),
    prefer_namespace_keyword::PreferNamespaceKeyword::new(),
    require_yield::RequireYield::new(),
    triple_slash_reference::TripleSlashReference::new(),
    use_isnan::UseIsNaN::new(),
    valid_typeof::ValidTypeof::new(),
    no_inferrable_types::NoInferrableTypes::new(),
    no_invalid_regexp::NoInvalidRegexp::new(),
    no_unused_labels::NoUnusedLabels::new(),
    no_shadow_restricted_names::NoShadowRestrictedNames::new(),
    no_constant_condition::NoConstantCondition::new(),
  ]
}

pub fn get_all_rules() -> Vec<Box<dyn LintRule>> {
  vec![
    adjacent_overload_signatures::AdjacentOverloadSignatures::new(),
    ban_ts_comment::BanTsComment::new(),
    ban_ts_ignore::BanTsIgnore::new(),
    ban_types::BanTypes::new(),
    ban_untagged_ignore::BanUntaggedIgnore::new(),
    ban_untagged_todo::BanUntaggedTodo::new(),
    constructor_super::ConstructorSuper::new(),
    default_param_last::DefaultParamLast::new(),
    eqeqeq::Eqeqeq::new(),
    explicit_function_return_type::ExplicitFunctionReturnType::new(),
    explicit_module_boundary_types::ExplicitModuleBoundaryTypes::new(),
    for_direction::ForDirection::new(),
    getter_return::GetterReturn::new(),
    no_array_constructor::NoArrayConstructor::new(),
    no_async_promise_executor::NoAsyncPromiseExecutor::new(),
    no_await_in_loop::NoAwaitInLoop::new(),
    no_case_declarations::NoCaseDeclarations::new(),
    no_class_assign::NoClassAssign::new(),
    no_compare_neg_zero::NoCompareNegZero::new(),
    no_cond_assign::NoCondAssign::new(),
    no_debugger::NoDebugger::new(),
    no_delete_var::NoDeleteVar::new(),
    no_dupe_args::NoDupeArgs::new(),
    no_dupe_class_members::NoDupeClassMembers::new(),
    no_dupe_else_if::NoDupeElseIf::new(),
    no_dupe_keys::NoDupeKeys::new(),
    no_duplicate_case::NoDuplicateCase::new(),
    no_empty_character_class::NoEmptyCharacterClass::new(),
    no_empty_interface::NoEmptyInterface::new(),
    no_empty_pattern::NoEmptyPattern::new(),
    no_empty::NoEmpty::new(),
    no_eval::NoEval::new(),
    no_ex_assign::NoExAssign::new(),
    no_explicit_any::NoExplicitAny::new(),
    no_extra_boolean_cast::NoExtraBooleanCast::new(),
    no_extra_non_null_assertion::NoExtraNonNullAssertion::new(),
    no_extra_semi::NoExtraSemi::new(),
    no_func_assign::NoFuncAssign::new(),
    no_irregular_whitescpace::NoIrregularWhitespace::new(),
    no_misused_new::NoMisusedNew::new(),
    no_namespace::NoNamespace::new(),
    no_new_symbol::NoNewSymbol::new(),
    no_non_null_assertion::NoNonNullAssertion::new(),
    no_non_null_asserted_optional_chain::NoNonNullAssertedOptionalChain::new(),
    no_obj_calls::NoObjCalls::new(),
    no_octal::NoOctal::new(),
    no_prototype_builtins::NoPrototypeBuiltins::new(),
    no_regex_spaces::NoRegexSpaces::new(),
    no_setter_return::NoSetterReturn::new(),
    no_sparse_array::NoSparseArray::new(),
    no_this_alias::NoThisAlias::new(),
    no_this_before_super::NoThisBeforeSuper::new(),
    no_throw_literal::NoThrowLiteral::new(),
    no_unexpected_multiline::NoUnexpectedMultiline::new(),
    no_unsafe_finally::NoUnsafeFinally::new(),
    no_unsafe_negation::NoUnsafeNegation::new(),
    no_var::NoVar::new(),
    no_with::NoWith::new(),
    prefer_as_const::PreferAsConst::new(),
    prefer_namespace_keyword::PreferNamespaceKeyword::new(),
    require_yield::RequireYield::new(),
    single_var_declarator::SingleVarDeclarator::new(),
    triple_slash_reference::TripleSlashReference::new(),
    use_isnan::UseIsNaN::new(),
    valid_typeof::ValidTypeof::new(),
    no_inferrable_types::NoInferrableTypes::new(),
    no_invalid_regexp::NoInvalidRegexp::new(),
    no_const_assign::NoConstAssign::new(),
    no_control_regex::NoControlRegex::new(),
    no_unused_labels::NoUnusedLabels::new(),
    no_shadow_restricted_names::NoShadowRestrictedNames::new(),
    no_constant_condition::NoConstantCondition::new(),
  ]
}<|MERGE_RESOLUTION|>--- conflicted
+++ resolved
@@ -44,11 +44,8 @@
 pub mod no_extra_semi;
 pub mod no_func_assign;
 pub mod no_inferrable_types;
-<<<<<<< HEAD
+pub mod no_invalid_regexp;
 pub mod no_irregular_whitescpace;
-=======
-pub mod no_invalid_regexp;
->>>>>>> 1cfa3f82
 pub mod no_misused_new;
 pub mod no_namespace;
 pub mod no_new_symbol;
