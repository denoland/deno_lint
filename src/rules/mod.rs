// Copyright 2020 the Deno authors. All rights reserved. MIT license.
use serde::Serialize;
use std::sync::Arc;
use std::sync::Mutex;
use swc_common::comments::CommentMap;
use swc_common::SourceMap;
use swc_common::Span;

mod explicit_function_return_type;
pub use explicit_function_return_type::ExplicitFunctionReturnType;
mod no_debugger;
pub use no_debugger::NoDebugger;
mod no_eval;
pub use no_eval::NoEval;
mod no_explicit_any;
pub use no_explicit_any::NoExplicitAny;
mod no_var;
pub use no_var::NoVar;
mod single_var_declarator;
pub use single_var_declarator::SingleVarDeclarator;
mod ban_ts_ignore;
pub use ban_ts_ignore::BanTsIgnore;
mod ban_untagged_todo;
pub use ban_untagged_todo::BanUntaggedTodo;
mod no_empty_interface;
pub use no_empty_interface::NoEmptyInterface;
mod no_delete_var;
pub use no_delete_var::NoDeleteVar;
mod use_isnan;
pub use use_isnan::UseIsNaN;
mod no_empty_function;
pub use no_empty_function::NoEmptyFunction;
mod no_async_promise_executor;
pub use no_async_promise_executor::NoAsyncPromiseExecutor;
mod no_sparse_array;
pub use no_sparse_array::NoSparseArray;
mod no_duplicate_case;
pub use no_duplicate_case::NoDuplicateCase;
mod no_dupe_args;
pub use no_dupe_args::NoDupeArgs;
<<<<<<< HEAD
mod eqeqeq;
pub use eqeqeq::Eqeqeq;
=======
mod no_dupe_keys;
pub use no_dupe_keys::NoDupeKeys;
>>>>>>> 9ef0a246

#[derive(Debug, Clone, Serialize)]
pub struct Location {
  pub filename: String,
  pub line: usize,
  pub col: usize,
}

impl Into<Location> for swc_common::Loc {
  fn into(self) -> Location {
    use swc_common::FileName::*;

    let filename = match &self.file.name {
      Real(path_buf) => path_buf.to_string_lossy().to_string(),
      Custom(str_) => str_.to_string(),
      _ => panic!("invalid filename"),
    };

    Location {
      filename,
      line: self.line,
      col: self.col_display,
    }
  }
}

#[derive(Clone, Debug, Serialize)]
pub struct LintDiagnostic {
  pub location: Location,
  pub message: String,
  pub code: String,
}

#[derive(Clone)]
pub struct Context {
  pub file_name: String,
  pub diagnostics: Arc<Mutex<Vec<LintDiagnostic>>>,
  pub source_map: Arc<SourceMap>,
  pub leading_comments: CommentMap,
  pub trailing_comments: CommentMap,
}

impl Context {
  pub fn add_diagnostic(&self, span: Span, code: &str, message: &str) {
    let location = self.source_map.lookup_char_pos(span.lo());
    let mut diags = self.diagnostics.lock().unwrap();
    diags.push(LintDiagnostic {
      location: location.into(),
      message: message.to_string(),
      code: code.to_string(),
    });
  }
}

pub trait LintRule {
  fn new() -> Box<Self>
  where
    Self: Sized;
  fn lint_module(&self, context: Context, module: swc_ecma_ast::Module);
}<|MERGE_RESOLUTION|>--- conflicted
+++ resolved
@@ -38,13 +38,10 @@
 pub use no_duplicate_case::NoDuplicateCase;
 mod no_dupe_args;
 pub use no_dupe_args::NoDupeArgs;
-<<<<<<< HEAD
 mod eqeqeq;
 pub use eqeqeq::Eqeqeq;
-=======
 mod no_dupe_keys;
 pub use no_dupe_keys::NoDupeKeys;
->>>>>>> 9ef0a246
 
 #[derive(Debug, Clone, Serialize)]
 pub struct Location {
