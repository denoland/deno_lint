--- conflicted
+++ resolved
@@ -35,86 +35,6 @@
 mod single_var_declarator;
 mod use_isnan;
 mod valid_typeof;
-<<<<<<< HEAD
-pub use valid_typeof::ValidTypeof;
-mod no_throw_literal;
-pub use no_throw_literal::NoThrowLiteral;
-mod no_new_symbol;
-pub use no_new_symbol::NoNewSymbol;
-mod default_param_last;
-pub use default_param_last::DefaultParamLast;
-mod no_empty;
-pub use no_empty::NoEmpty;
-mod no_cond_assign;
-pub use no_cond_assign::NoCondAssign;
-mod no_with;
-pub use no_with::NoWith;
-mod no_case_declarations;
-pub use no_case_declarations::NoCaseDeclarations;
-
-#[derive(Debug, Clone, Serialize)]
-pub struct Location {
-  pub filename: String,
-  pub line: usize,
-  pub col: usize,
-}
-
-impl Into<Location> for swc_common::Loc {
-  fn into(self) -> Location {
-    use swc_common::FileName::*;
-
-    let filename = match &self.file.name {
-      Real(path_buf) => path_buf.to_string_lossy().to_string(),
-      Custom(str_) => str_.to_string(),
-      _ => panic!("invalid filename"),
-    };
-
-    Location {
-      filename,
-      line: self.line,
-      col: self.col_display,
-    }
-  }
-}
-
-#[derive(Clone, Debug, Serialize)]
-pub struct LintDiagnostic {
-  pub location: Location,
-  pub message: String,
-  pub code: String,
-  pub line_src: String,
-}
-
-#[derive(Clone)]
-pub struct Context {
-  pub file_name: String,
-  pub diagnostics: Arc<Mutex<Vec<LintDiagnostic>>>,
-  pub source_map: Arc<SourceMap>,
-  pub leading_comments: CommentMap,
-  pub trailing_comments: CommentMap,
-}
-
-impl Context {
-  pub fn add_diagnostic(&self, span: Span, code: &str, message: &str) {
-    let location = self.source_map.lookup_char_pos(span.lo());
-    let mut diags = self.diagnostics.lock().unwrap();
-    let line_src = self
-      .source_map
-      .lookup_source_file(span.lo())
-      .get_line(location.line - 1)
-      .expect("error loading line soruce")
-      .to_string();
-
-    diags.push(LintDiagnostic {
-      location: location.into(),
-      message: message.to_string(),
-      code: code.to_string(),
-      line_src,
-    });
-  }
-}
-=======
->>>>>>> dfea7bad
 
 pub trait LintRule {
   fn new() -> Box<Self>
