--- conflicted
+++ resolved
@@ -23,19 +23,13 @@
     unreachable!();
   }
 
-<<<<<<< HEAD
-  fn lint_program(&self, context: &mut Context, _program: ProgramRef<'_>) {
-    let mut violated_spans: Vec<Span> = context
-      .file_ignore_directive()
-=======
   fn lint_program_with_ast_view(
     &self,
     context: &mut Context,
     _program: dprint_swc_ecma_ast_view::Program,
   ) {
-    let violated_spans: Vec<Span> = context
-      .ignore_directives()
->>>>>>> e83f6598
+    let mut violated_spans: Vec<Span> = context
+      .file_ignore_directive()
       .iter()
       .filter_map(|d| d.ignore_all().then(|| d.span()))
       .collect();
