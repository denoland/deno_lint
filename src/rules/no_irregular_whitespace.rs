<<<<<<< HEAD
use super::{Context, LintRule, ProgramRef, DUMMY_NODE};
=======
// Copyright 2020-2021 the Deno authors. All rights reserved. MIT license.
use super::{Context, LintRule};
use regex::{Matches, Regex};

>>>>>>> 6b29a318
use derive_more::Display;
use once_cell::sync::Lazy;
use regex::{Matches, Regex};
use swc_common::{hygiene::SyntaxContext, BytePos, Span, Spanned};
use swc_ecmascript::ast::Str;
use swc_ecmascript::visit::Node;
use swc_ecmascript::visit::Visit;

pub struct NoIrregularWhitespace;

const CODE: &str = "no-irregular-whitespace";
const HINT: &str = "Change to a normal space or tab";

#[derive(Display)]
enum NoIrregularWhitespaceMessage {
  #[display(fmt = "Irregular whitespace not allowed.")]
  NotAllowed,
}

static IRREGULAR_WHITESPACE: Lazy<Regex> = Lazy::new(|| {
  Regex::new(r"[\f\v\u0085\ufeff\u00a0\u1680\u180e\u2000\u2001\u2002\u2003\u2004\u2005\u2006\u2007\u2008\u2009\u200a\u200b\u202f\u205f\u3000]+").unwrap()
});
static IRREGULAR_LINE_TERMINATORS: Lazy<Regex> =
  Lazy::new(|| Regex::new(r"[\u2028\u2029]").unwrap());

fn test_for_whitespace(value: &str) -> Option<Vec<Matches>> {
  let mut matches_vector: Vec<Matches> = vec![];
  if IRREGULAR_WHITESPACE.is_match(value) {
    let matches = IRREGULAR_WHITESPACE.find_iter(value);
    matches_vector.push(matches);
  }
  if IRREGULAR_LINE_TERMINATORS.is_match(value) {
    let matches = IRREGULAR_LINE_TERMINATORS.find_iter(value);
    matches_vector.push(matches);
  }
  if !matches_vector.is_empty() {
    Some(matches_vector)
  } else {
    None
  }
}

impl LintRule for NoIrregularWhitespace {
  fn new() -> Box<Self> {
    Box::new(NoIrregularWhitespace)
  }

  fn tags(&self) -> &'static [&'static str] {
    &["recommended"]
  }

  fn code(&self) -> &'static str {
    CODE
  }

  fn lint_program(&self, context: &mut Context, program: ProgramRef<'_>) {
    let mut visitor = NoIrregularWhitespaceVisitor::default();
    match program {
      ProgramRef::Module(ref m) => visitor.visit_module(m, &DUMMY_NODE),
      ProgramRef::Script(ref s) => visitor.visit_script(s, &DUMMY_NODE),
    }

    let excluded_ranges = visitor.ranges.iter();

    let span = match program {
      ProgramRef::Module(ref m) => m.span,
      ProgramRef::Script(ref s) => s.span,
    };
    let file_and_lines = context.source_map.span_to_lines(span).unwrap();
    let file = file_and_lines.file;

    for line_index in 0..file.count_lines() {
      let line = file.get_line(line_index).unwrap();
      let (byte_pos, _hi) = file.line_bounds(line_index);

      if let Some(whitespace_results) = test_for_whitespace(&line) {
        for whitespace_matches in whitespace_results.into_iter() {
          for whitespace_match in whitespace_matches {
            let range = whitespace_match.range();
            let span = Span::new(
              byte_pos + BytePos(range.start as u32),
              byte_pos + BytePos(range.end as u32),
              SyntaxContext::empty(),
            );
            let is_excluded =
              excluded_ranges.clone().any(|range| range.contains(span));
            if !is_excluded {
              context.add_diagnostic_with_hint(
                span,
                CODE,
                NoIrregularWhitespaceMessage::NotAllowed,
                HINT,
              );
            }
          }
        }
      }
    }
  }

  fn docs(&self) -> &'static str {
    r#"Disallows the use of non-space or non-tab whitespace characters

Non-space or non-tab whitespace characters can be very difficult to spot in your
code as editors will often render them invisibly.  These invisible characters can 
cause issues or unexpected behaviors.  Sometimes these characters are added
inadvertently through copy/paste or incorrect keyboard shortcuts.

The following characters are disallowed:
```
\u000B - Line Tabulation (\v) - <VT>
\u000C - Form Feed (\f) - <FF>
\u00A0 - No-Break Space - <NBSP>
\u0085 - Next Line
\u1680 - Ogham Space Mark
\u180E - Mongolian Vowel Separator - <MVS>
\ufeff - Zero Width No-Break Space - <BOM>
\u2000 - En Quad
\u2001 - Em Quad
\u2002 - En Space - <ENSP>
\u2003 - Em Space - <EMSP>
\u2004 - Tree-Per-Em
\u2005 - Four-Per-Em
\u2006 - Six-Per-Em
\u2007 - Figure Space
\u2008 - Punctuation Space - <PUNCSP>
\u2009 - Thin Space
\u200A - Hair Space
\u200B - Zero Width Space - <ZWSP>
\u2028 - Line Separator
\u2029 - Paragraph Separator
\u202F - Narrow No-Break Space
\u205f - Medium Mathematical Space
\u3000 - Ideographic Space
```

To fix this linting issue, replace instances of the above with regular spaces,
tabs or new lines.  If it's not obvious where the offending character(s) are
try retyping the line from scratch.
"#
  }
}

struct NoIrregularWhitespaceVisitor {
  ranges: Vec<Span>,
}

impl NoIrregularWhitespaceVisitor {
  fn default() -> Self {
    Self { ranges: vec![] }
  }
}

impl Visit for NoIrregularWhitespaceVisitor {
  fn visit_str(&mut self, string_literal: &Str, _parent: &dyn Node) {
    self.ranges.push(string_literal.span);
  }
}

#[cfg(test)]
mod tests {
  use super::*;

  #[test]
  fn no_irregular_whitespace_valid() {
    assert_lint_ok! {
      NoIrregularWhitespace,
      "'\\u{000B}';",
      "'\\u{000C}';",
      "'\\u{0085}';",
      "'\\u{00A0}';",
      "'\\u{180E}';",
      "'\\u{feff}';",
      "'\\u{2000}';",
      "'\\u{2001}';",
      "'\\u{2002}';",
      "'\\u{2003}';",
      "'\\u{2004}';",
      "'\\u{2005}';",
      "'\\u{2006}';",
      "'\\u{2007}';",
      "'\\u{2008}';",
      "'\\u{2009}';",
      "'\\u{200A}';",
      "'\\u{200B}';",
      "'\\u{2028}';",
      "'\\u{2029}';",
      "'\\u{202F}';",
      "'\\u{205f}';",
      "'\\u{3000}';",
      "'\u{000B}';",
      "'\u{000C}';",
      "'\u{0085}';",
      "'\u{00A0}';",
      "'\u{180E}';",
      "'\u{feff}';",
      "'\u{2000}';",
      "'\u{2001}';",
      "'\u{2002}';",
      "'\u{2003}';",
      "'\u{2004}';",
      "'\u{2005}';",
      "'\u{2006}';",
      "'\u{2007}';",
      "'\u{2008}';",
      "'\u{2009}';",
      "'\u{200A}';",
      "'\u{200B}';",
      "'\\\u{2028}';",
      "'\\\u{2029}';",
      "'\u{202F}';",
      "'\u{205f}';",
      "'\u{3000}';",
    };
  }

  #[test]
  fn no_irregular_whitespace_invalid() {
    assert_lint_err! {
      NoIrregularWhitespace,
      "var any \u{000B} = 'thing';": [
        {
          col: 8,
          message: NoIrregularWhitespaceMessage::NotAllowed,
          hint: HINT,
        }
      ],
      "var any \u{000C} = 'thing';": [
        {
          col: 8,
          message: NoIrregularWhitespaceMessage::NotAllowed,
          hint: HINT,
        }
      ],
      "var any \u{00A0} = 'thing';": [
        {
          col: 8,
          message: NoIrregularWhitespaceMessage::NotAllowed,
          hint: HINT,
        }
      ],
      "var any \u{feff} = 'thing';": [
        {
          col: 8,
          message: NoIrregularWhitespaceMessage::NotAllowed,
          hint: HINT,
        }
      ],
      "var any \u{2000} = 'thing';": [
        {
          col: 8,
          message: NoIrregularWhitespaceMessage::NotAllowed,
          hint: HINT,
        }
      ],
      "var any \u{2001} = 'thing';": [
        {
          col: 8,
          message: NoIrregularWhitespaceMessage::NotAllowed,
          hint: HINT,
        }
      ],
      "var any \u{2002} = 'thing';": [
        {
          col: 8,
          message: NoIrregularWhitespaceMessage::NotAllowed,
          hint: HINT,
        }
      ],
      "var any \u{2003} = 'thing';": [
        {
          col: 8,
          message: NoIrregularWhitespaceMessage::NotAllowed,
          hint: HINT,
        }
      ],
      "var any \u{2004} = 'thing';": [
        {
          col: 8,
          message: NoIrregularWhitespaceMessage::NotAllowed,
          hint: HINT,
        }
      ],
      "var any \u{2005} = 'thing';": [
        {
          col: 8,
          message: NoIrregularWhitespaceMessage::NotAllowed,
          hint: HINT,
        }
      ],
      "var any \u{2006} = 'thing';": [
        {
          col: 8,
          message: NoIrregularWhitespaceMessage::NotAllowed,
          hint: HINT,
        }
      ],
      "var any \u{2007} = 'thing';": [
        {
          col: 8,
          message: NoIrregularWhitespaceMessage::NotAllowed,
          hint: HINT,
        }
      ],
      "var any \u{2008} = 'thing';": [
        {
          col: 8,
          message: NoIrregularWhitespaceMessage::NotAllowed,
          hint: HINT,
        }
      ],
      "var any \u{2009} = 'thing';": [
        {
          col: 8,
          message: NoIrregularWhitespaceMessage::NotAllowed,
          hint: HINT,
        }
      ],
      "var any \u{200A} = 'thing';": [
        {
          col: 8,
          message: NoIrregularWhitespaceMessage::NotAllowed,
          hint: HINT,
        }
      ],
      "var any \u{2028} = 'thing';": [
        {
          col: 8,
          message: NoIrregularWhitespaceMessage::NotAllowed,
          hint: HINT,
        }
      ],
      "var any \u{2029} = 'thing';": [
        {
          col: 8,
          message: NoIrregularWhitespaceMessage::NotAllowed,
          hint: HINT,
        }
      ],
      "var any \u{202F} = 'thing';": [
        {
          col: 8,
          message: NoIrregularWhitespaceMessage::NotAllowed,
          hint: HINT,
        }
      ],
      "var any \u{205f} = 'thing';": [
        {
          col: 8,
          message: NoIrregularWhitespaceMessage::NotAllowed,
          hint: HINT,
        }
      ],
      "var any \u{3000} = 'thing';": [
        {
          col: 8,
          message: NoIrregularWhitespaceMessage::NotAllowed,
          hint: HINT,
        }
      ],
      "var a = 'b',\u{2028}c = 'd',\ne = 'f'\u{2028}": [
        {
          line: 1,
          col: 12,
          message: NoIrregularWhitespaceMessage::NotAllowed,
          hint: HINT,
        },
        {
          line: 2,
          col: 7,
          message: NoIrregularWhitespaceMessage::NotAllowed,
          hint: HINT,
        }
      ],
      "var any \u{3000} = 'thing', other \u{3000} = 'thing';\nvar third \u{3000} = 'thing';": [
        {
          line: 1,
          col: 8,
          message: NoIrregularWhitespaceMessage::NotAllowed,
          hint: HINT,
        },
        {
          line: 1,
          col: 27,
          message: NoIrregularWhitespaceMessage::NotAllowed,
          hint: HINT,
        },
        {
          line: 2,
          col: 10,
          message: NoIrregularWhitespaceMessage::NotAllowed,
          hint: HINT,
        }
      ]
    };
  }
}<|MERGE_RESOLUTION|>--- conflicted
+++ resolved
@@ -1,13 +1,8 @@
-<<<<<<< HEAD
+// Copyright 2020-2021 the Deno authors. All rights reserved. MIT license.
 use super::{Context, LintRule, ProgramRef, DUMMY_NODE};
-=======
-// Copyright 2020-2021 the Deno authors. All rights reserved. MIT license.
-use super::{Context, LintRule};
-use regex::{Matches, Regex};
-
->>>>>>> 6b29a318
 use derive_more::Display;
 use once_cell::sync::Lazy;
+use regex::{Matches, Regex};
 use regex::{Matches, Regex};
 use swc_common::{hygiene::SyntaxContext, BytePos, Span, Spanned};
 use swc_ecmascript::ast::Str;
