--- conflicted
+++ resolved
@@ -12,6 +12,7 @@
 pub struct NoIrregularWhitespace;
 
 const CODE: &str = "no-irregular-whitespace";
+const HINT: &str = "Change to a normal space or tab";
 
 #[derive(Display)]
 enum NoIrregularWhitespaceMessage {
@@ -81,16 +82,11 @@
             let is_excluded =
               excluded_ranges.clone().any(|range| range.contains(span));
             if !is_excluded {
-              context.add_diagnostic(
+              context.add_diagnostic_with_hint(
                 span,
-<<<<<<< HEAD
-                "no-irregular-whitespace",
-                "Irregular whitespace not allowed.",
-                "Change to a normal space or tab"
-=======
                 CODE,
                 NoIrregularWhitespaceMessage::NotAllowed,
->>>>>>> 022b4246
+                HINT
               );
             }
           }
@@ -223,120 +219,140 @@
         {
           col: 8,
           message: NoIrregularWhitespaceMessage::NotAllowed,
+          hint: HINT,
         }
       ],
       "var any \u{000C} = 'thing';": [
         {
           col: 8,
           message: NoIrregularWhitespaceMessage::NotAllowed,
+          hint: HINT,
         }
       ],
       "var any \u{00A0} = 'thing';": [
         {
           col: 8,
           message: NoIrregularWhitespaceMessage::NotAllowed,
+          hint: HINT,
         }
       ],
       "var any \u{feff} = 'thing';": [
         {
           col: 8,
           message: NoIrregularWhitespaceMessage::NotAllowed,
+          hint: HINT,
         }
       ],
       "var any \u{2000} = 'thing';": [
         {
           col: 8,
           message: NoIrregularWhitespaceMessage::NotAllowed,
+          hint: HINT,
         }
       ],
       "var any \u{2001} = 'thing';": [
         {
           col: 8,
           message: NoIrregularWhitespaceMessage::NotAllowed,
+          hint: HINT,
         }
       ],
       "var any \u{2002} = 'thing';": [
         {
           col: 8,
           message: NoIrregularWhitespaceMessage::NotAllowed,
+          hint: HINT,
         }
       ],
       "var any \u{2003} = 'thing';": [
         {
           col: 8,
           message: NoIrregularWhitespaceMessage::NotAllowed,
+          hint: HINT,
         }
       ],
       "var any \u{2004} = 'thing';": [
         {
           col: 8,
           message: NoIrregularWhitespaceMessage::NotAllowed,
+          hint: HINT,
         }
       ],
       "var any \u{2005} = 'thing';": [
         {
           col: 8,
           message: NoIrregularWhitespaceMessage::NotAllowed,
+          hint: HINT,
         }
       ],
       "var any \u{2006} = 'thing';": [
         {
           col: 8,
           message: NoIrregularWhitespaceMessage::NotAllowed,
+          hint: HINT,
         }
       ],
       "var any \u{2007} = 'thing';": [
         {
           col: 8,
           message: NoIrregularWhitespaceMessage::NotAllowed,
+          hint: HINT,
         }
       ],
       "var any \u{2008} = 'thing';": [
         {
           col: 8,
           message: NoIrregularWhitespaceMessage::NotAllowed,
+          hint: HINT,
         }
       ],
       "var any \u{2009} = 'thing';": [
         {
           col: 8,
           message: NoIrregularWhitespaceMessage::NotAllowed,
-        }
-      ],
+          hint: HINT,
+        }
+        ],
       "var any \u{200A} = 'thing';": [
         {
           col: 8,
           message: NoIrregularWhitespaceMessage::NotAllowed,
+          hint: HINT,
         }
       ],
       "var any \u{2028} = 'thing';": [
         {
           col: 8,
           message: NoIrregularWhitespaceMessage::NotAllowed,
+          hint: HINT,
         }
       ],
       "var any \u{2029} = 'thing';": [
         {
           col: 8,
           message: NoIrregularWhitespaceMessage::NotAllowed,
+          hint: HINT,
         }
       ],
       "var any \u{202F} = 'thing';": [
         {
           col: 8,
           message: NoIrregularWhitespaceMessage::NotAllowed,
+          hint: HINT,
         }
       ],
       "var any \u{205f} = 'thing';": [
         {
           col: 8,
           message: NoIrregularWhitespaceMessage::NotAllowed,
+          hint: HINT,
         }
       ],
       "var any \u{3000} = 'thing';": [
         {
           col: 8,
           message: NoIrregularWhitespaceMessage::NotAllowed,
+          hint: HINT,
         }
       ],
       "var a = 'b',\u{2028}c = 'd',\ne = 'f'\u{2028}": [
@@ -344,11 +360,13 @@
           line: 1,
           col: 12,
           message: NoIrregularWhitespaceMessage::NotAllowed,
+          hint: HINT,
         },
         {
           line: 2,
           col: 7,
           message: NoIrregularWhitespaceMessage::NotAllowed,
+          hint: HINT,
         }
       ],
       "var any \u{3000} = 'thing', other \u{3000} = 'thing';\nvar third \u{3000} = 'thing';": [
@@ -356,16 +374,19 @@
           line: 1,
           col: 8,
           message: NoIrregularWhitespaceMessage::NotAllowed,
+          hint: HINT,
         },
         {
           line: 1,
           col: 27,
           message: NoIrregularWhitespaceMessage::NotAllowed,
+          hint: HINT,
         },
         {
           line: 2,
           col: 10,
           message: NoIrregularWhitespaceMessage::NotAllowed,
+          hint: HINT,
         }
       ]
     };
