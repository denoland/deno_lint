// Copyright 2020 the Deno authors. All rights reserved. MIT license.
use super::Context;
use super::LintRule;
use swc_ecma_ast::BlockStmt;
use swc_ecma_ast::Class;
use swc_ecma_ast::ClassMember;
use swc_ecma_ast::MethodKind;
use swc_ecma_ast::SetterProp;
use swc_ecma_ast::Stmt;
use swc_ecma_visit::Node;
use swc_ecma_visit::Visit;

pub struct NoSetterReturn;

impl LintRule for NoSetterReturn {
  fn new() -> Box<Self> {
    Box::new(NoSetterReturn)
  }

  fn lint_module(&self, context: Context, module: swc_ecma_ast::Module) {
    let mut visitor = NoSetterReturnVisitor::new(context);
    visitor.visit_module(&module, &module);
  }
}

pub struct NoSetterReturnVisitor {
  context: Context,
}

impl NoSetterReturnVisitor {
  pub fn new(context: Context) -> Self {
    Self { context }
  }

  fn check_block_stmt(&self, block_stmt: &BlockStmt) {
    for stmt in &block_stmt.stmts {
      if let Stmt::Return(return_stmt) = stmt {
        if let Some(_) = &return_stmt.arg {
          self.context.add_diagnostic(
            block_stmt.span,
            "noSetterReturn",
            "Setter cannot return a value",
          );
        }
      }
    }
  }
}

impl Visit for NoSetterReturnVisitor {
  fn visit_class(&mut self, class: &Class, _parent: &dyn Node) {
    for member in &class.body {
      match member {
        ClassMember::Method(class_method) => {
          if class_method.kind == MethodKind::Setter {
            if let Some(block_stmt) = &class_method.function.body {
              self.check_block_stmt(block_stmt);
            }
          }
        }
        ClassMember::PrivateMethod(private_method) => {
          if private_method.kind == MethodKind::Setter {
            if let Some(block_stmt) = &private_method.function.body {
              self.check_block_stmt(block_stmt);
            }
          }
        }
        _ => {}
      }
    }
  }

  fn visit_setter_prop(
    &mut self,
    setter_prop: &SetterProp,
    _parent: &dyn Node,
  ) {
    if let Some(block_stmt) = &setter_prop.body {
      self.check_block_stmt(block_stmt);
    }
  }
}

#[cfg(test)]
mod tests {
  use super::*;
  use crate::test_util::test_lint;
  use serde_json::json;

  #[test]
  fn setter_return() {
    test_lint(
      "setter_return",
      r#"
const a = {
<<<<<<< HEAD
  set setter() {
    return "something";
=======
  set setter(a) {
    return;
>>>>>>> 53f75550
  }
};

class b {
<<<<<<< HEAD
  set setterA() {
    return "something";
  }
  private set setterB() {
    return "something";
=======
  set setterA(a) {
    return;
  }
  private set setterB(a) {
    return;
>>>>>>> 53f75550
  }
}
      "#,
      vec![NoSetterReturn::new()],
      json!([{
        "code": "noSetterReturn",
        "message": "Setter shold not return",
        "location": {
          "filename": "setter_return",
          "line": 3,
          "col": 16,
        }
      }, {
        "code": "noSetterReturn",
        "message": "Setter shold not return",
        "location": {
          "filename": "setter_return",
          "line": 9,
          "col": 17,
        }
      }, {
        "code": "noSetterReturn",
        "message": "Setter shold not return",
        "location": {
          "filename": "setter_return",
          "line": 12,
          "col": 25,
        }
      }]),
    )
  }
}<|MERGE_RESOLUTION|>--- conflicted
+++ resolved
@@ -93,30 +93,17 @@
       "setter_return",
       r#"
 const a = {
-<<<<<<< HEAD
   set setter() {
     return "something";
-=======
-  set setter(a) {
-    return;
->>>>>>> 53f75550
   }
 };
 
 class b {
-<<<<<<< HEAD
   set setterA() {
     return "something";
   }
   private set setterB() {
     return "something";
-=======
-  set setterA(a) {
-    return;
-  }
-  private set setterB(a) {
-    return;
->>>>>>> 53f75550
   }
 }
       "#,
