// Copyright 2020 the Deno authors. All rights reserved. MIT license.

#![deny(warnings)]

#[macro_use]
extern crate lazy_static;

#[macro_use]
extern crate log;

mod control_flow;
pub mod diagnostic;
mod globals;
mod js_regex;
pub mod linter;
pub mod rules;
mod scopes;
pub mod swc_util;

#[cfg(test)]
mod test_util;

#[cfg(test)]
mod lint_tests {
  use crate::diagnostic::LintDiagnostic;
  use crate::linter::*;
  use crate::rules::get_recommended_rules;
  use crate::test_util::assert_diagnostic;

  fn lint(
    source: &str,
    unknown_rules: bool,
    unused_dir: bool,
  ) -> Vec<LintDiagnostic> {
    let mut linter = LinterBuilder::default()
      .lint_unknown_rules(unknown_rules)
      .lint_unused_ignore_directives(unused_dir)
      .rules(get_recommended_rules())
      .build();

    linter
      .lint("lint_test.ts".to_string(), source.to_string())
      .expect("Failed to lint")
  }

  #[test]
  fn empty_file() {
    let diagnostics = lint("", true, false);
    assert!(diagnostics.is_empty());
  }

  #[test]
  fn warn_unknown_rules() {
    let src = r#"
 // deno-lint-ignore some-rule
 function foo() {
   // deno-lint-ignore some-rule-2 some-rule-3
   let bar_foo = true
 }
      "#;
    let diagnostics = lint(src, true, false);

    assert_diagnostic(&diagnostics[0], "ban-unknown-rule-code", 2, 1, src);
    assert_diagnostic(&diagnostics[1], "ban-unknown-rule-code", 4, 3, src);
  }

  #[test]
  fn ignore_unknown_rules() {
    let diagnostics = lint(
      r#"
 // deno-lint-ignore some-rule
 function foo() {
   // pass
 }
      "#,
      false,
      false,
    );

    assert_eq!(diagnostics.len(), 0);
  }

  #[test]
  fn warn_unused_dir() {
    let src = r#"
 // deno-lint-ignore no-explicit-any
 function bar(p: boolean) {
   // deno-lint-ignore no-misused-new eqeqeq
<<<<<<< HEAD
   let foo = false
=======
   const foo_bar = false
>>>>>>> d7a6de1e
 }
      "#;
    let diagnostics = lint(src, false, true);

    assert_eq!(diagnostics.len(), 2);
    assert_diagnostic(&diagnostics[0], "ban-unused-ignore", 2, 1, src);
    assert_diagnostic(&diagnostics[1], "ban-unused-ignore", 4, 3, src);
  }

  #[test]
  fn ignore_unused_dir() {
    let diagnostics = lint(
      r#"
 // deno-lint-ignore no-explicit-any
 function bar(p: boolean) {
   // pass
 }
      "#,
      false,
      false,
    );

    assert_eq!(diagnostics.len(), 0);
  }

  #[test]
  fn file_directive_with_code() {
    let diagnostics = lint(
      r#"
 // deno-lint-ignore-file no-explicit-any

 function bar(p: any) {
   // pass
 }
      "#,
      false,
      false,
    );

    assert_eq!(diagnostics.len(), 0);
  }

  #[test]
  fn file_directive_with_code_unused() {
    let src = r#"
 // deno-lint-ignore-file no-explicit-any no-empty

 function bar(p: any) {
   // pass
 }
      "#;
    let diagnostics = lint(src, false, true);

    assert_eq!(diagnostics.len(), 1);
    assert_diagnostic(&diagnostics[0], "ban-unused-ignore", 2, 1, src);
  }

  #[test]
  fn file_directive_with_code_higher_precedence() {
    let src = r#"
 // deno-lint-ignore-file no-explicit-any

 // deno-lint-ignore no-explicit-any
 function bar(p: any) {
   // pass
 }
      "#;
    let diagnostics = lint(src, false, true);

    assert_eq!(diagnostics.len(), 1);
    assert_diagnostic(&diagnostics[0], "ban-unused-ignore", 4, 1, src);
  }
}<|MERGE_RESOLUTION|>--- conflicted
+++ resolved
@@ -86,11 +86,7 @@
  // deno-lint-ignore no-explicit-any
  function bar(p: boolean) {
    // deno-lint-ignore no-misused-new eqeqeq
-<<<<<<< HEAD
-   let foo = false
-=======
-   const foo_bar = false
->>>>>>> d7a6de1e
+   const foo = false
  }
       "#;
     let diagnostics = lint(src, false, true);
