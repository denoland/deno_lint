--- conflicted
+++ resolved
@@ -6,11 +6,7 @@
   parse_line_ignore_directives, CodeStatus, FileIgnoreDirective,
   LineIgnoreDirective,
 };
-<<<<<<< HEAD
-use crate::perf::Perf;
-=======
 use crate::linter::LinterContext;
->>>>>>> 217f44b4
 use crate::rules::{self, get_all_rules, LintRule};
 use deno_ast::swc::common::comments::Comment;
 use deno_ast::swc::common::SyntaxContext;
@@ -22,11 +18,7 @@
 use deno_ast::{MediaType, ModuleSpecifier};
 use std::collections::{HashMap, HashSet};
 
-<<<<<<< HEAD
-/// `Context` stores data needed while performing all lint rules to a file.
-=======
 /// `Context` stores all data needed to perform linting of a particular file.
->>>>>>> 217f44b4
 pub struct Context<'view> {
   parsed_source: ParsedSource,
   diagnostics: Vec<LintDiagnostic>,
@@ -360,31 +352,6 @@
     maybe_hint: Option<String>,
     fixes: Vec<LintFix>,
   ) -> LintDiagnostic {
-<<<<<<< HEAD
-    let mut perf = Perf::start();
-
-    let text_info = self.text_info();
-    let start = Position::new(
-      range.start.as_byte_index(text_info.range().start),
-      text_info.line_and_column_index(range.start),
-    );
-    let end = Position::new(
-      range.end.as_byte_index(text_info.range().start),
-      text_info.line_and_column_index(range.end),
-    );
-
-    let diagnostic = LintDiagnostic {
-      range: Range { start, end },
-      filename: self.file_name().to_string(),
-      message: message.to_string(),
-      code: code.to_string(),
-      hint: maybe_hint,
-    };
-
-    perf.mark("Context::create_diagnostic");
-
-    diagnostic
-=======
     LintDiagnostic {
       specifier: self.specifier().clone(),
       range,
@@ -394,7 +361,6 @@
       hint: maybe_hint,
       fixes,
     }
->>>>>>> 217f44b4
   }
 }
 
