// Copyright 2018-2024 the Deno authors. All rights reserved. MIT license.

use crate::control_flow::ControlFlow;
<<<<<<< HEAD
use crate::diagnostic::{LintDiagnostic, LintQuickFix};
=======
use crate::diagnostic::{LintDiagnostic, LintFix};
>>>>>>> 71d757ca
use crate::ignore_directives::{
  parse_line_ignore_directives, CodeStatus, FileIgnoreDirective,
  LineIgnoreDirective,
};
use crate::linter::LinterContext;
use crate::rules::{self, get_all_rules, LintRule};
use deno_ast::swc::common::comments::Comment;
use deno_ast::swc::common::SyntaxContext;
use deno_ast::Scope;
use deno_ast::SourceTextInfo;
use deno_ast::{
  view as ast_view, ParsedSource, RootNode, SourcePos, SourceRange,
};
use deno_ast::{MediaType, ModuleSpecifier};
use std::collections::{HashMap, HashSet};

/// `Context` stores all data needed to perform linting of a particular file.
pub struct Context<'view> {
  parsed_source: ParsedSource,
  diagnostics: Vec<LintDiagnostic>,
  program: ast_view::Program<'view>,
  file_ignore_directive: Option<FileIgnoreDirective>,
  line_ignore_directives: HashMap<usize, LineIgnoreDirective>,
  scope: Scope,
  control_flow: ControlFlow,
  traverse_flow: TraverseFlow,
  check_unknown_rules: bool,
}

impl<'view> Context<'view> {
  pub(crate) fn new(
    linter_ctx: &LinterContext,
    parsed_source: ParsedSource,
    program: ast_view::Program<'view>,
    file_ignore_directive: Option<FileIgnoreDirective>,
  ) -> Self {
    let line_ignore_directives = parse_line_ignore_directives(
      &linter_ctx.ignore_diagnostic_directive,
      program,
    );
    let scope = Scope::analyze(program);
    let control_flow =
      ControlFlow::analyze(program, parsed_source.unresolved_context());

    Self {
      file_ignore_directive,
      line_ignore_directives,
      scope,
      control_flow,
      program,
      parsed_source,
      diagnostics: Vec::new(),
      traverse_flow: TraverseFlow::default(),
      check_unknown_rules: linter_ctx.check_unknown_rules,
    }
  }

  /// File specifier on which the lint rule is run.
  pub fn specifier(&self) -> &ModuleSpecifier {
    self.parsed_source.specifier()
  }

  /// The media type which linter was configured with. Can be used
  /// to skip checking some rules.
  pub fn media_type(&self) -> MediaType {
    self.parsed_source.media_type()
  }

  /// Stores diagnostics that are generated while linting
  pub fn diagnostics(&self) -> &[LintDiagnostic] {
    &self.diagnostics
  }

  /// Information about the file text.
  pub fn text_info(&self) -> &SourceTextInfo {
    self.parsed_source.text_info()
  }

  /// The AST view of the program, which for example can be used for getting
  /// comments
  pub fn program(&self) -> ast_view::Program<'view> {
    self.program
  }

  /// File-level ignore directive (`deno-lint-ignore-file`)
  pub fn file_ignore_directive(&self) -> Option<&FileIgnoreDirective> {
    self.file_ignore_directive.as_ref()
  }

  /// The map that stores line-level ignore directives (`deno-lint-ignore`).
  /// The key of the map is line number.
  pub fn line_ignore_directives(&self) -> &HashMap<usize, LineIgnoreDirective> {
    &self.line_ignore_directives
  }

  /// Scope analysis result
  pub fn scope(&self) -> &Scope {
    &self.scope
  }

  /// Control-flow analysis result
  pub fn control_flow(&self) -> &ControlFlow {
    &self.control_flow
  }

  /// The `SyntaxContext` of any unresolved identifiers
  pub(crate) fn unresolved_ctxt(&self) -> SyntaxContext {
    self.parsed_source.unresolved_context()
  }

  pub(crate) fn assert_traverse_init(&self) {
    self.traverse_flow.assert_init();
  }

  pub(crate) fn should_stop_traverse(&mut self) -> bool {
    self.traverse_flow.should_stop()
  }

  pub(crate) fn stop_traverse(&mut self) {
    self.traverse_flow.set_stop_traverse();
  }

  pub fn all_comments(&self) -> impl Iterator<Item = &'view Comment> {
    self.program.comment_container().all_comments()
  }

  pub fn leading_comments_at(
    &self,
    start: SourcePos,
  ) -> impl Iterator<Item = &'view Comment> {
    self.program.comment_container().leading_comments(start)
  }

  pub fn trailing_comments_at(
    &self,
    end: SourcePos,
  ) -> impl Iterator<Item = &'view Comment> {
    self.program.comment_container().trailing_comments(end)
  }

  /// Mark ignore directives as used if that directive actually suppresses some
  /// diagnostic, and return a list of diagnostics that are not ignored.
  /// Make sure that this method is called after all lint rules have been
  /// executed.
  pub(crate) fn check_ignore_directive_usage(&mut self) -> Vec<LintDiagnostic> {
    let mut filtered = Vec::new();

    for diagnostic in self.diagnostics.iter().cloned() {
      if let Some(f) = self.file_ignore_directive.as_mut() {
        if f.check_used(&diagnostic.code) {
          continue;
        }
      }

      let diagnostic_line =
        diagnostic.text_info.line_index(diagnostic.range.start);
      if diagnostic_line > 0 {
        if let Some(l) =
          self.line_ignore_directives.get_mut(&(diagnostic_line - 1))
        {
          if l.check_used(&diagnostic.code) {
            continue;
          }
        }
      }

      filtered.push(diagnostic);
    }

    filtered
  }

  /// Lint rule implementation for `ban-unused-ignore`.
  /// This should be run after all normal rules have been finished because this
  /// works for diagnostics reported by other rules.
  pub(crate) fn ban_unused_ignore(
    &self,
    specified_rules: &[&'static dyn LintRule],
  ) -> Vec<LintDiagnostic> {
    const CODE: &str = "ban-unused-ignore";

    // If there's a file-level ignore directive containing `ban-unused-ignore`,
    // exit without running this rule.
    if self
      .file_ignore_directive
      .as_ref()
      .map_or(false, |file_ignore| file_ignore.has_code(CODE))
    {
      return vec![];
    }

    let executed_builtin_codes: HashSet<&'static str> =
      specified_rules.iter().map(|r| r.code()).collect();
    let is_unused_code = |&(code, status): &(&String, &CodeStatus)| {
      let is_unknown = !executed_builtin_codes.contains(code.as_str());
      !status.used && !is_unknown
    };

    let mut diagnostics = Vec::new();

    if let Some(file_ignore) = self.file_ignore_directive.as_ref() {
      for (unused_code, _status) in
        file_ignore.codes().iter().filter(is_unused_code)
      {
        let d = self.create_diagnostic(
          file_ignore.range(),
          CODE,
          format!("Ignore for code \"{}\" was not used.", unused_code),
          None,
          Vec::new(),
        );
        diagnostics.push(d);
      }
    }

    for line_ignore in self.line_ignore_directives.values() {
      // We do nothing special even if the line-level ignore directive contains
      // `ban-unused-ignore`. `ban-unused-ignore` can be ignored only via the
      // file-level directive.

      for (unused_code, _status) in
        line_ignore.codes().iter().filter(is_unused_code)
      {
        let d = self.create_diagnostic(
          line_ignore.range(),
          CODE,
          format!("Ignore for code \"{}\" was not used.", unused_code),
          None,
          Vec::new(),
        );
        diagnostics.push(d);
      }
    }

    diagnostics
  }

  // TODO(bartlomieju): this should be a regular lint rule, not a mathod on this
  // struct.
  /// Lint rule implementation for `ban-unknown-rule-code`.
  /// This should be run after all normal rules.
  pub(crate) fn ban_unknown_rule_code(&mut self) -> Vec<LintDiagnostic> {
    let builtin_all_rule_codes: HashSet<&'static str> =
      get_all_rules().iter().map(|r| r.code()).collect();
    let is_unknown_rule =
      |code: &&String| !builtin_all_rule_codes.contains(code.as_str());

    let mut diagnostics = Vec::new();

    if let Some(file_ignore) = self.file_ignore_directive.as_ref() {
      for unknown_rule_code in
        file_ignore.codes().keys().filter(is_unknown_rule)
      {
        let d = self.create_diagnostic(
          file_ignore.range(),
          rules::ban_unknown_rule_code::CODE,
          format!("Unknown rule for code \"{}\"", unknown_rule_code),
          None,
          Vec::new(),
        );
        diagnostics.push(d);
      }
    }

    for line_ignore in self.line_ignore_directives.values() {
      for unknown_rule_code in
        line_ignore.codes().keys().filter(is_unknown_rule)
      {
        let d = self.create_diagnostic(
          line_ignore.range(),
          rules::ban_unknown_rule_code::CODE,
          format!("Unknown rule for code \"{}\"", unknown_rule_code),
          None,
          Vec::new(),
        );
        diagnostics.push(d);
      }
    }

    if !diagnostics.is_empty() {
      if let Some(f) = self.file_ignore_directive.as_mut() {
        f.check_used(rules::ban_unknown_rule_code::CODE);
      }
    }

    if self.check_unknown_rules
      && !self
        .file_ignore_directive()
        .map(|f| f.has_code(rules::ban_unknown_rule_code::CODE))
        .unwrap_or(false)
    {
      diagnostics
    } else {
      vec![]
    }
  }

  pub fn add_diagnostic(
    &mut self,
    range: SourceRange,
    code: impl ToString,
    message: impl ToString,
  ) {
    let diagnostic = self.create_diagnostic(
      range,
      code.to_string(),
      message.to_string(),
      None,
      Vec::new(),
    );
    self.diagnostics.push(diagnostic);
  }

  pub fn add_diagnostic_with_hint(
    &mut self,
    range: SourceRange,
    code: impl ToString,
    message: impl ToString,
    hint: impl ToString,
  ) {
    let diagnostic = self.create_diagnostic(
      range,
      code,
      message,
      Some(hint.to_string()),
      Vec::new(),
    );
    self.diagnostics.push(diagnostic);
  }

<<<<<<< HEAD
  pub fn add_diagnostic_with_quick_fixes(
=======
  pub fn add_diagnostic_with_fixes(
>>>>>>> 71d757ca
    &mut self,
    range: SourceRange,
    code: impl ToString,
    message: impl ToString,
    hint: Option<String>,
<<<<<<< HEAD
    quick_fixes: Vec<LintQuickFix>,
  ) {
    let diagnostic =
      self.create_diagnostic(range, code, message, hint, quick_fixes);
=======
    fixes: Vec<LintFix>,
  ) {
    let diagnostic = self.create_diagnostic(range, code, message, hint, fixes);
>>>>>>> 71d757ca
    self.diagnostics.push(diagnostic);
  }

  pub(crate) fn create_diagnostic(
    &self,
    range: SourceRange,
    code: impl ToString,
    message: impl ToString,
    maybe_hint: Option<String>,
<<<<<<< HEAD
    quick_fixes: Vec<LintQuickFix>,
=======
    fixes: Vec<LintFix>,
>>>>>>> 71d757ca
  ) -> LintDiagnostic {
    LintDiagnostic {
      specifier: self.specifier().clone(),
      range,
      text_info: self.text_info().clone(),
      message: message.to_string(),
      code: code.to_string(),
      hint: maybe_hint,
<<<<<<< HEAD
      quick_fixes,
=======
      fixes,
>>>>>>> 71d757ca
    }
  }
}

/// A struct containing a boolean value to control whether a node's children
/// will be traversed or not.
/// If there's no need to further traverse children nodes, you can call
/// `ctx.stop_traverse()` from inside a handler method, which will cancel
/// further traverse.
#[derive(Debug, Clone, Copy, PartialEq, Eq, Default)]
struct TraverseFlow {
  stop_traverse: bool,
}

impl TraverseFlow {
  fn set_stop_traverse(&mut self) {
    self.stop_traverse = true;
  }

  fn reset(&mut self) {
    self.stop_traverse = false;
  }

  fn assert_init(&self) {
    assert!(!self.stop_traverse);
  }

  fn should_stop(&mut self) -> bool {
    let stop = self.stop_traverse;
    self.reset();
    stop
  }
}<|MERGE_RESOLUTION|>--- conflicted
+++ resolved
@@ -1,11 +1,7 @@
 // Copyright 2018-2024 the Deno authors. All rights reserved. MIT license.
 
 use crate::control_flow::ControlFlow;
-<<<<<<< HEAD
-use crate::diagnostic::{LintDiagnostic, LintQuickFix};
-=======
 use crate::diagnostic::{LintDiagnostic, LintFix};
->>>>>>> 71d757ca
 use crate::ignore_directives::{
   parse_line_ignore_directives, CodeStatus, FileIgnoreDirective,
   LineIgnoreDirective,
@@ -336,26 +332,15 @@
     self.diagnostics.push(diagnostic);
   }
 
-<<<<<<< HEAD
-  pub fn add_diagnostic_with_quick_fixes(
-=======
   pub fn add_diagnostic_with_fixes(
->>>>>>> 71d757ca
     &mut self,
     range: SourceRange,
     code: impl ToString,
     message: impl ToString,
     hint: Option<String>,
-<<<<<<< HEAD
-    quick_fixes: Vec<LintQuickFix>,
-  ) {
-    let diagnostic =
-      self.create_diagnostic(range, code, message, hint, quick_fixes);
-=======
     fixes: Vec<LintFix>,
   ) {
     let diagnostic = self.create_diagnostic(range, code, message, hint, fixes);
->>>>>>> 71d757ca
     self.diagnostics.push(diagnostic);
   }
 
@@ -365,11 +350,7 @@
     code: impl ToString,
     message: impl ToString,
     maybe_hint: Option<String>,
-<<<<<<< HEAD
-    quick_fixes: Vec<LintQuickFix>,
-=======
     fixes: Vec<LintFix>,
->>>>>>> 71d757ca
   ) -> LintDiagnostic {
     LintDiagnostic {
       specifier: self.specifier().clone(),
@@ -378,11 +359,7 @@
       message: message.to_string(),
       code: code.to_string(),
       hint: maybe_hint,
-<<<<<<< HEAD
-      quick_fixes,
-=======
       fixes,
->>>>>>> 71d757ca
     }
   }
 }
