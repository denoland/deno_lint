// Copyright 2020 the Deno authors. All rights reserved. MIT license.
use crate::ast_parser::get_default_ts_config;
use crate::ast_parser::AstParser;
use crate::ast_parser::SwcDiagnosticBuffer;
use crate::control_flow::ControlFlow;
use crate::diagnostic::{LintDiagnostic, Position, Range};
use crate::ignore_directives::parse_ignore_comment;
use crate::ignore_directives::parse_ignore_directives;
use crate::ignore_directives::IgnoreDirective;
use crate::rules::{get_all_rules, LintRule};
use crate::scopes::Scope;
use std::cell::RefCell;
use std::collections::{HashMap, HashSet};
use std::rc::Rc;
use std::time::Instant;
use swc_common::comments::SingleThreadedComments;
use swc_common::BytePos;
use swc_common::SourceMap;
use swc_common::Span;
use swc_common::Spanned;
use swc_common::{comments::Comment, SyntaxContext};
use swc_ecmascript::parser::Syntax;

pub use swc_common::SourceFile;

pub struct Context {
  pub file_name: String,
  pub diagnostics: Vec<LintDiagnostic>,
  pub source_map: Rc<SourceMap>,
  pub(crate) leading_comments: HashMap<BytePos, Vec<Comment>>,
  pub(crate) trailing_comments: HashMap<BytePos, Vec<Comment>>,
  pub ignore_directives: RefCell<Vec<IgnoreDirective>>,
  pub(crate) scope: Scope,
  pub(crate) control_flow: ControlFlow,
  pub(crate) top_level_ctxt: SyntaxContext,
}

impl Context {
  pub fn add_diagnostic(
    &mut self,
    span: Span,
    code: impl ToString,
    message: impl ToString,
  ) {
    let diagnostic =
      self.create_diagnostic(span, code.to_string(), message.to_string(), None);
    self.diagnostics.push(diagnostic);
  }

  pub(crate) fn add_diagnostic_with_hint(
    &mut self,
    span: Span,
    code: impl ToString,
    message: impl ToString,
    hint: impl ToString,
  ) {
    let diagnostic =
      self.create_diagnostic(span, code, message, Some(hint.to_string()));
    self.diagnostics.push(diagnostic);
  }

  fn create_diagnostic(
    &self,
    span: Span,
    code: impl ToString,
    message: impl ToString,
    maybe_hint: Option<String>,
  ) -> LintDiagnostic {
    let time_start = Instant::now();
    let start = Position::new(
      self.source_map.lookup_byte_offset(span.lo()).pos,
      self.source_map.lookup_char_pos(span.lo()),
    );
    let end = Position::new(
      self.source_map.lookup_byte_offset(span.hi()).pos,
      self.source_map.lookup_char_pos(span.hi()),
    );

    let diagnostic = LintDiagnostic {
      range: Range { start, end },
      filename: self.file_name.clone(),
      message: message.to_string(),
      code: code.to_string(),
      hint: maybe_hint,
    };

    let time_end = Instant::now();
    debug!(
      "Context::create_diagnostic took {:?}",
      time_end - time_start
    );
    diagnostic
  }
}

pub struct LinterBuilder {
  ignore_file_directive: String,
  ignore_diagnostic_directive: String,
  lint_unused_ignore_directives: bool,
  lint_unknown_rules: bool,
  syntax: swc_ecmascript::parser::Syntax,
  rules: Vec<Box<dyn LintRule>>,
}

impl LinterBuilder {
  pub fn default() -> Self {
    Self {
      ignore_file_directive: "deno-lint-ignore-file".to_string(),
      ignore_diagnostic_directive: "deno-lint-ignore".to_string(),
      lint_unused_ignore_directives: true,
      lint_unknown_rules: true,
      syntax: get_default_ts_config(),
      rules: vec![],
    }
  }

  pub fn build(self) -> Linter {
    Linter::new(
      self.ignore_file_directive,
      self.ignore_diagnostic_directive,
      self.lint_unused_ignore_directives,
      self.lint_unknown_rules,
      self.syntax,
      self.rules,
    )
  }

  pub fn ignore_file_directive(mut self, directive: &str) -> Self {
    self.ignore_file_directive = directive.to_owned();
    self
  }

  pub fn ignore_diagnostic_directive(mut self, directive: &str) -> Self {
    self.ignore_diagnostic_directive = directive.to_owned();
    self
  }

  pub fn lint_unused_ignore_directives(
    mut self,
    lint_unused_ignore_directives: bool,
  ) -> Self {
    self.lint_unused_ignore_directives = lint_unused_ignore_directives;
    self
  }

  pub fn lint_unknown_rules(mut self, lint_unknown_rules: bool) -> Self {
    self.lint_unknown_rules = lint_unknown_rules;
    self
  }

  pub fn syntax(mut self, syntax: Syntax) -> Self {
    self.syntax = syntax;
    self
  }

  pub fn rules(mut self, rules: Vec<Box<dyn LintRule>>) -> Self {
    self.rules = rules;
    self
  }
}

pub struct Linter {
  has_linted: bool,
<<<<<<< HEAD
  pub ast_parser: AstParser,
  ignore_file_directives: Vec<String>,
  ignore_diagnostic_directives: Vec<String>,
=======
  ast_parser: AstParser,
  ignore_file_directive: String,
  ignore_diagnostic_directive: String,
>>>>>>> 86eb8fcd
  lint_unused_ignore_directives: bool,
  lint_unknown_rules: bool,
  pub syntax: Syntax,
  rules: Vec<Box<dyn LintRule>>,
}

impl Linter {
  fn new(
    ignore_file_directive: String,
    ignore_diagnostic_directive: String,
    lint_unused_ignore_directives: bool,
    lint_unknown_rules: bool,
    syntax: Syntax,
    rules: Vec<Box<dyn LintRule>>,
  ) -> Self {
    Linter {
      has_linted: false,
      ast_parser: AstParser::new(),
      ignore_file_directive,
      ignore_diagnostic_directive,
      lint_unused_ignore_directives,
      lint_unknown_rules,
      syntax,
      rules,
    }
  }

  pub fn lint(
    &mut self,
    file_name: String,
    source_code: String,
  ) -> Result<
    (Rc<swc_common::SourceFile>, Vec<LintDiagnostic>),
    SwcDiagnosticBuffer,
  > {
    assert!(
      !self.has_linted,
      "Linter can be used only on a single module."
    );
    self.has_linted = true;
    let start = Instant::now();

    let parse_result =
      self
        .ast_parser
        .parse_program(&file_name, self.syntax, &source_code);
    let end_parse_program = Instant::now();
    debug!(
      "ast_parser.parse_program took {:#?}",
      end_parse_program - start
    );
    let (program, comments) = parse_result?;
    let diagnostics = self.lint_program(file_name.clone(), program, comments);

    let source_file = self
      .ast_parser
      .source_map
      .get_source_file(&swc_common::FileName::Custom(file_name))
      .unwrap();
    let end = Instant::now();
    debug!("Linter::lint took {:#?}", end - start);
    Ok((source_file, diagnostics))
  }

  fn filter_diagnostics(
    &self,
    context: &mut Context,
    rules: &[Box<dyn LintRule>],
  ) -> Vec<LintDiagnostic> {
    let start = Instant::now();
    let ignore_directives = context.ignore_directives.clone();
    let diagnostics = &context.diagnostics;

    let executed_rule_codes = rules
      .iter()
      .map(|r| r.code().to_string())
      .collect::<HashSet<String>>();
    let available_rule_codes = get_all_rules()
      .iter()
      .map(|r| r.code().to_string())
      .collect::<HashSet<String>>();

    let mut filtered_diagnostics: Vec<LintDiagnostic> = diagnostics
      .as_slice()
      .iter()
      .cloned()
      .filter(|diagnostic| {
        !ignore_directives
          .borrow_mut()
          .iter_mut()
          .any(|ignore_directive| {
            ignore_directive.maybe_ignore_diagnostic(&diagnostic)
          })
      })
      .collect();

    if self.lint_unused_ignore_directives || self.lint_unknown_rules {
      for ignore_directive in ignore_directives.borrow().iter() {
        for (code, used) in ignore_directive.used_codes.iter() {
          if self.lint_unused_ignore_directives
            && !used
            && executed_rule_codes.contains(code)
          {
            let diagnostic = context.create_diagnostic(
              ignore_directive.span,
              "ban-unused-ignore",
              format!("Ignore for code \"{}\" was not used.", code),
              None,
            );
            filtered_diagnostics.push(diagnostic);
          }

          if self.lint_unknown_rules && !available_rule_codes.contains(code) {
            filtered_diagnostics.push(context.create_diagnostic(
              ignore_directive.span,
              "ban-unknown-rule-code",
              format!("Unknown rule for code \"{}\"", code),
              None,
            ))
          }
        }
      }
    }

    filtered_diagnostics
      .sort_by(|a, b| a.range.start.line.cmp(&b.range.start.line));

    let end = Instant::now();
    debug!("Linter::filter_diagnostics took {:#?}", end - start);

    filtered_diagnostics
  }

  fn lint_program(
    &self,
    file_name: String,
    program: swc_ecmascript::ast::Program,
    comments: SingleThreadedComments,
  ) -> Vec<LintDiagnostic> {
    let start = Instant::now();
    let file_ignore_directive =
      comments.with_leading(program.span().lo(), |c| {
        c.iter().find_map(|comment| {
          parse_ignore_comment(
            &self.ignore_file_directive,
            &*self.ast_parser.source_map,
            comment,
            true,
          )
        })
      });

    // If there's a file ignore directive that has no codes specified we must ignore
    // whole file and skip linting it.
    if let Some(ignore_directive) = &file_ignore_directive {
      if ignore_directive.codes.is_empty() {
        return vec![];
      }
    }

    let (leading, trailing) = comments.take_all();
    let leading_coms = Rc::try_unwrap(leading)
      .expect("Failed to get leading comments")
      .into_inner();
    let leading = leading_coms.into_iter().collect();
    let trailing_coms = Rc::try_unwrap(trailing)
      .expect("Failed to get leading comments")
      .into_inner();
    let trailing = trailing_coms.into_iter().collect();

    let mut ignore_directives = parse_ignore_directives(
      &self.ignore_diagnostic_directive,
      &self.ast_parser.source_map,
      &leading,
      &trailing,
    );

    if let Some(ignore_directive) = file_ignore_directive {
      ignore_directives.insert(0, ignore_directive);
    }

    let scope = Scope::analyze(&program);
    let control_flow = ControlFlow::analyze(&program);
    let top_level_ctxt = swc_common::GLOBALS
      .set(&self.ast_parser.globals, || {
        SyntaxContext::empty().apply_mark(self.ast_parser.top_level_mark)
      });

    let mut context = Context {
      file_name,
      diagnostics: vec![],
      source_map: self.ast_parser.source_map.clone(),
      leading_comments: leading,
      trailing_comments: trailing,
      ignore_directives: RefCell::new(ignore_directives),
      scope,
      control_flow,
      top_level_ctxt,
    };

    for rule in &self.rules {
      rule.lint_program(&mut context, &program);
    }

    let d = self.filter_diagnostics(&mut context, &self.rules);
    let end = Instant::now();
    debug!("Linter::lint_module took {:#?}", end - start);

    d
  }
}<|MERGE_RESOLUTION|>--- conflicted
+++ resolved
@@ -161,15 +161,9 @@
 
 pub struct Linter {
   has_linted: bool,
-<<<<<<< HEAD
   pub ast_parser: AstParser,
-  ignore_file_directives: Vec<String>,
-  ignore_diagnostic_directives: Vec<String>,
-=======
-  ast_parser: AstParser,
   ignore_file_directive: String,
   ignore_diagnostic_directive: String,
->>>>>>> 86eb8fcd
   lint_unused_ignore_directives: bool,
   lint_unknown_rules: bool,
   pub syntax: Syntax,
