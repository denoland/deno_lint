--- conflicted
+++ resolved
@@ -21,13 +21,8 @@
 pub struct LinterBuilder<'rules> {
   ignore_file_directive: String,
   ignore_diagnostic_directive: String,
-<<<<<<< HEAD
-  syntax: swc_ecmascript::parser::Syntax,
+  syntax: deno_ast::swc::parser::Syntax,
   rules: &'rules [Box<dyn LintRule>],
-=======
-  syntax: deno_ast::swc::parser::Syntax,
-  rules: Vec<Box<dyn LintRule>>,
->>>>>>> 263e816f
   plugins: Vec<Box<dyn Plugin>>,
 }
 
