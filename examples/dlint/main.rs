--- conflicted
+++ resolved
@@ -37,7 +37,7 @@
             .multiple(true),
         )
         .arg(
-          Arg::with_name("RULE")
+          Arg::with_name("RULE_CODE")
             .long("rule")
             .help("Runs a certain rule")
             .takes_value(true),
@@ -124,10 +124,7 @@
   }
 }
 
-fn run_linter<F>(paths: Vec<String>, get_rules: F)
-where
-  F: Fn() -> Vec<Box<dyn LintRule>> + Sync,
-{
+fn run_linter(paths: Vec<String>, filter_rule_name: Option<&str>) {
   let error_counts = Arc::new(AtomicUsize::new(0));
   let output_lock = Arc::new(Mutex::new(())); // prevent threads outputting at the same time
 
@@ -135,19 +132,24 @@
     let source_code =
       std::fs::read_to_string(&file_path).expect("Failed to read file");
 
-<<<<<<< HEAD
-    let mut linter = LinterBuilder::default().rules(get_rules()).build();
-=======
     let mut linter = LinterBuilder::default()
       .rules(get_recommended_rules())
       .lint_unknown_rules(true)
       .lint_unused_ignore_directives(true)
       .build();
->>>>>>> ccafa05e
 
     let (source_file, file_diagnostics) = linter
       .lint(file_path.to_string(), source_code)
       .expect("Failed to lint");
+
+    let file_diagnostics = if let Some(rule_name) = filter_rule_name {
+      file_diagnostics
+        .into_iter()
+        .filter(|d| &d.code == rule_name)
+        .collect()
+    } else {
+      file_diagnostics
+    };
 
     error_counts.fetch_add(file_diagnostics.len(), Ordering::Relaxed);
     let _g = output_lock.lock().unwrap();
@@ -266,17 +268,7 @@
         .unwrap()
         .map(|p| p.to_string())
         .collect();
-      let get_rules = || {
-        if let Some(rule_name) = run_matches.value_of("RULE") {
-          get_recommended_rules()
-            .into_iter()
-            .filter(|r| r.code() == rule_name)
-            .collect()
-        } else {
-          get_recommended_rules()
-        }
-      };
-      run_linter(paths, get_rules);
+      run_linter(paths, run_matches.value_of("RULE_CODE"));
     }
     ("rules", Some(rules_matches)) => {
       let json = rules_matches.is_present("json");
