--- conflicted
+++ resolved
@@ -21,11 +21,7 @@
 docs = []
 
 [dependencies]
-<<<<<<< HEAD
-deno_ast = { version = "0.11.0", features = ["scopes", "transforms", "utils", "visit", "view", "module_specifier"] }
-=======
-deno_ast = { version = "0.12.0", features = ["scopes", "transforms", "utils", "visit", "view"] }
->>>>>>> 5cc24aa2
+deno_ast = { version = "0.12.0", features = ["scopes", "transforms", "utils", "visit", "view", "module_specifier"] }
 log = "0.4.14"
 serde = { version = "1.0.125", features = ["derive"] }
 serde_json = "1.0.64"
