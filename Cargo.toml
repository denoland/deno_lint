[package]
name = "dlint"
version = "0.1.0"
authors = ["Bartek Iwańczuk <biwanczuk@gmail.com>"]
edition = "2018"

[dependencies]
serde = { version = "1.0.104", features = ["derive"] }
serde_derive = "1.0.104"
serde_json = { version = "1.0.48" }
swc_atoms = "0.2.2"
swc_common = { version = "=0.5.12" }
swc_ecma_ast = { version = "=0.20.0" }
swc_ecma_parser = { version = "=0.23.0" }
<<<<<<< HEAD
swc_ecma_visit = { version = "=0.5.0" }
regex = "1.3.6"
termcolor = "1.1.0"
=======
swc_ecma_visit = { version = "=0.5.1" }
regex = "1.3.6"
>>>>>>> dfea7bad
<|MERGE_RESOLUTION|>--- conflicted
+++ resolved
@@ -12,11 +12,6 @@
 swc_common = { version = "=0.5.12" }
 swc_ecma_ast = { version = "=0.20.0" }
 swc_ecma_parser = { version = "=0.23.0" }
-<<<<<<< HEAD
-swc_ecma_visit = { version = "=0.5.0" }
-regex = "1.3.6"
-termcolor = "1.1.0"
-=======
 swc_ecma_visit = { version = "=0.5.1" }
 regex = "1.3.6"
->>>>>>> dfea7bad
+termcolor = "1.1.0"