--- conflicted
+++ resolved
@@ -20,13 +20,8 @@
 serde = { version = "1.0.88", features = ["derive"] }
 serde_json = { version = "1.0" }
 swc_atoms = "0.2.5"
-<<<<<<< HEAD
-swc_common = "=0.10.4"
+swc_common = "=0.10.5"
 swc_ecmascript = { version = "=0.13.2", features = ["parser", "transforms", "utils", "visit"] }
-=======
-swc_common = "=0.10.5"
-swc_ecmascript = { version = "=0.13.1", features = ["parser", "transforms", "utils", "visit"] }
->>>>>>> 0db3ee27
 regex = "1.3.9"
 once_cell = "1.4.1"
 
