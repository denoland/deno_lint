--- conflicted
+++ resolved
@@ -44,18 +44,9 @@
 ansi_term = "0.12.1"
 atty = "0.2.14"
 clap = { version = "3", features = ["cargo"] }
-<<<<<<< HEAD
-env_logger = "0.9.0"
-globwalk = "0.8.1"
-os_pipe = "1.0.1"
-pulldown-cmark = "0.9.1"
-rayon = "1.5.1"
-console_static_text = "0.8.1"
-=======
 env_logger = "0.10.1"
 globwalk = "0.9.1"
 os_pipe = "1.1.5"
 pulldown-cmark = "0.9.3"
 rayon = "1.8.0"
-console_static_text = "0.8.2"
->>>>>>> 217f44b4
+console_static_text = "0.8.2"