[package]
name = "deno_lint"
version = "0.2.19"
edition = "2018"
description = "lint for deno"
authors = ["the Deno authors"]
license = "MIT"
exclude = [
    "benchmarks/*",
]

[lib]
name = "deno_lint"

[[example]]
name = "dlint"

[dependencies]
log = "0.4.14"
serde = { version = "1.0.123", features = ["derive"] }
serde_json = "1.0.62"
swc_atoms = "0.2.5"
swc_common = "0.10.12"
swc_ecmascript = { version = "0.24.1", features = ["parser", "transforms", "utils", "visit"] }
regex = "1.4.3"
once_cell = "1.5.2"
derive_more = { version = "0.99.11", features = ["display"] }
anyhow = "1.0.38"
<<<<<<< HEAD
dprint-swc-ecma-ast-view = "0.9.1"
=======
if_chain = "1.0.1"
>>>>>>> a50b66ae

[dev-dependencies]
annotate-snippets = { version = "0.9.0", features = ["color"] }
clap = "2.33.3"
deno_core = "0.78.0"
env_logger = "0.8.2"
globwalk = "0.8.1"
rayon = "1.5.0"<|MERGE_RESOLUTION|>--- conflicted
+++ resolved
@@ -26,11 +26,8 @@
 once_cell = "1.5.2"
 derive_more = { version = "0.99.11", features = ["display"] }
 anyhow = "1.0.38"
-<<<<<<< HEAD
-dprint-swc-ecma-ast-view = "0.9.1"
-=======
+dprint-swc-ecma-ast-view = "0.10.0"
 if_chain = "1.0.1"
->>>>>>> a50b66ae
 
 [dev-dependencies]
 annotate-snippets = { version = "0.9.0", features = ["color"] }
