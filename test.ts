--- conflicted
+++ resolved
@@ -30,14 +30,10 @@
     return 1;
 }
 
-<<<<<<< HEAD
 /** noEval */
 eval("123");
 
-/** explicitFunctionReturnType */
-=======
 /** explicitFunctionReturnType, banUntaggedTodo */
->>>>>>> 06a6f933
 // TODO:
 function missingType() {
     console.log("asdf");
