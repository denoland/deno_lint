--- conflicted
+++ resolved
@@ -122,32 +122,37 @@
     "tags": []
   },
   {
-<<<<<<< HEAD
+    "code": "jsx-boolean-value",
+    "docs": "Enforce a consistent JSX boolean value style. Passing `true` as the boolean\nvalue can be omitted with the shorthand syntax.\n\n### Invalid:\n\n```tsx\nconst foo = <Foo isFoo={true} />;\nconst foo = <Foo isFoo={false} />;\n```\n\n### Valid:\n\n```tsx\nconst foo = <Foo isFoo />;\nconst foo = <Foo isFoo={false} />;\n```\n",
+    "tags": [
+      "recommended",
+      "react",
+      "jsx"
+    ]
+  },
+  {
+    "code": "jsx-curly-braces",
+    "docs": "Ensure consistent use of curly braces around JSX expressions.\n\n### Invalid:\n\n```tsx\nconst foo = <Foo foo=<div /> />;\nconst foo = <Foo str={\"foo\"} />;\nconst foo = <div>{\"foo\"}</div>;\n```\n\n### Valid:\n\n```tsx\nconst foo = <Foo foo={<div />} />;\nconst foo = <Foo str=\"foo\" />;\nconst foo = <div>foo</div>;\n```\n",
+    "tags": [
+      "recommended",
+      "react",
+      "jsx"
+    ]
+  },
+  {
+    "code": "jsx-no-children-prop",
+    "docs": "Pass children as JSX children instead of as an attribute.\n\n### Invalid:\n\n```tsx\n<div children=\"foo\" />\n<div children={[<Foo />, <Bar />]} />\n```\n\n### Valid:\n\n```tsx\n<div>foo</div>\n<div><Foo /><Bar /></div>\n```\n",
+    "tags": [
+      "recommended",
+      "react",
+      "jsx",
+      "fresh"
+    ]
+  },
+  {
     "code": "jsx-no-danger-with-children",
     "docs": "Using JSX children together with `dangerouslySetInnerHTML` is invalid as they\nwill be ignored.\n\n### Invalid:\n\n```tsx\n<div dangerouslySetInnerHTML={{ __html: \"<h1>hello</h1>\" }}>\n  <h1>this will never be rendered</h1>\n</div>;\n```\n\n### Valid:\n\n```tsx\n<div dangerouslySetInnerHTML={{ __html: \"<h1>hello</h1>\" }} />;\n```\n",
     "tags": [
-=======
-    "code": "jsx-boolean-value",
-    "docs": "Enforce a consistent JSX boolean value style. Passing `true` as the boolean\nvalue can be omitted with the shorthand syntax.\n\n### Invalid:\n\n```tsx\nconst foo = <Foo isFoo={true} />;\nconst foo = <Foo isFoo={false} />;\n```\n\n### Valid:\n\n```tsx\nconst foo = <Foo isFoo />;\nconst foo = <Foo isFoo={false} />;\n```\n",
-    "tags": [
-      "recommended",
-      "react",
-      "jsx"
-    ]
-  },
-  {
-    "code": "jsx-curly-braces",
-    "docs": "Ensure consistent use of curly braces around JSX expressions.\n\n### Invalid:\n\n```tsx\nconst foo = <Foo foo=<div /> />;\nconst foo = <Foo str={\"foo\"} />;\nconst foo = <div>{\"foo\"}</div>;\n```\n\n### Valid:\n\n```tsx\nconst foo = <Foo foo={<div />} />;\nconst foo = <Foo str=\"foo\" />;\nconst foo = <div>foo</div>;\n```\n",
-    "tags": [
-      "recommended",
-      "react",
-      "jsx"
-    ]
-  },
-  {
-    "code": "jsx-no-children-prop",
-    "docs": "Pass children as JSX children instead of as an attribute.\n\n### Invalid:\n\n```tsx\n<div children=\"foo\" />\n<div children={[<Foo />, <Bar />]} />\n```\n\n### Valid:\n\n```tsx\n<div>foo</div>\n<div><Foo /><Bar /></div>\n```\n",
-    "tags": [
       "recommended",
       "react",
       "jsx",
@@ -187,7 +192,6 @@
     "docs": "Ensure that void elements in HTML don't have any children as that is not valid\nHTML. See\n[`Void element` article on MDN](https://developer.mozilla.org/en-US/docs/Glossary/Void_element)\nfor more information.\n\n### Invalid:\n\n```tsx\n<br>foo</br>\n<img src=\"a.jpg\">foo</img>\n```\n\n### Valid:\n\n```tsx\n<br />\n<img src=\"a.jpg\" />\n```\n",
     "tags": [
       "recommended",
->>>>>>> dcdbb1a9
       "react",
       "jsx",
       "fresh"
