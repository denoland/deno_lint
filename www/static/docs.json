[
  {
    "code": "adjacent-overload-signatures",
    "docs": "Requires overload signatures to be adjacent to each other.\n\nOverloaded signatures which are not next to each other can lead to code which is\nhard to read and maintain.\n\n### Invalid:\n\n(`bar` is declared in-between `foo` overloads)\n\n```typescript\ntype FooType = {\n  foo(s: string): void;\n  foo(n: number): void;\n  bar(): void;\n  foo(sn: string | number): void;\n};\n```\n\n```typescript\ninterface FooInterface {\n  foo(s: string): void;\n  foo(n: number): void;\n  bar(): void;\n  foo(sn: string | number): void;\n}\n```\n\n```typescript\nclass FooClass {\n  foo(s: string): void;\n  foo(n: number): void;\n  bar(): void {}\n  foo(sn: string | number): void {}\n}\n```\n\n```typescript\nexport function foo(s: string): void;\nexport function foo(n: number): void;\nexport function bar(): void {}\nexport function foo(sn: string | number): void {}\n```\n\n### Valid:\n\n(`bar` is declared after `foo`)\n\n```typescript\ntype FooType = {\n  foo(s: string): void;\n  foo(n: number): void;\n  foo(sn: string | number): void;\n  bar(): void;\n};\n```\n\n```typescript\ninterface FooInterface {\n  foo(s: string): void;\n  foo(n: number): void;\n  foo(sn: string | number): void;\n  bar(): void;\n}\n```\n\n```typescript\nclass FooClass {\n  foo(s: string): void;\n  foo(n: number): void;\n  foo(sn: string | number): void {}\n  bar(): void {}\n}\n```\n\n```typescript\nexport function foo(s: string): void;\nexport function foo(n: number): void;\nexport function foo(sn: string | number): void {}\nexport function bar(): void {}\n```\n",
    "tags": [
      "recommended"
    ]
  },
  {
    "code": "ban-ts-comment",
    "docs": "Disallows the use of Typescript directives without a comment.\n\nTypescript directives reduce the effectiveness of the compiler, something which\nshould only be done in exceptional circumstances. The reason why should be\ndocumented in a comment alongside the directive.\n\n### Invalid:\n\n```typescript\n// @ts-expect-error\nlet a: number = \"I am a string\";\n```\n\n```typescript\n// @ts-ignore\nlet a: number = \"I am a string\";\n```\n\n```typescript\n// @ts-nocheck\nlet a: number = \"I am a string\";\n```\n\n### Valid:\n\n```typescript\n// @ts-expect-error: Temporary workaround (see ticket #422)\nlet a: number = \"I am a string\";\n```\n\n```typescript\n// @ts-ignore: Temporary workaround (see ticket #422)\nlet a: number = \"I am a string\";\n```\n\n```typescript\n// @ts-nocheck: Temporary workaround (see ticket #422)\nlet a: number = \"I am a string\";\n```\n",
    "tags": [
      "recommended"
    ]
  },
  {
    "code": "ban-types",
    "docs": "Bans the use of primitive wrapper objects (e.g. `String` the object is a wrapper\nof `string` the primitive) in addition to the non-explicit `Function` type and\nthe misunderstood `Object` type.\n\nThere are very few situations where primitive wrapper objects are desired and\nfar more often a mistake was made with the case of the primitive type. You also\ncannot assign a primitive wrapper object to a primitive leading to type issues\ndown the line. For reference, [the TypeScript handbook] also says we shouldn't\never use these wrapper objects.\n\n[the TypeScript handbook]: https://www.typescriptlang.org/docs/handbook/declaration-files/do-s-and-don-ts.html#number-string-boolean-symbol-and-object\n\nWith `Function`, it is better to explicitly define the entire function signature\nrather than use the non-specific `Function` type which won't give you type\nsafety with the function.\n\nFinally, `Object` and `{}` means \"any non-nullish value\" rather than \"any object\ntype\". `object` is a good choice for a meaning of \"any object type\".\n\n### Invalid:\n\n```typescript\nlet a: Boolean;\nlet b: String;\nlet c: Number;\nlet d: Symbol;\nlet e: Function;\nlet f: Object;\nlet g: {};\n```\n\n### Valid:\n\n```typescript\nlet a: boolean;\nlet b: string;\nlet c: number;\nlet d: symbol;\nlet e: () => number;\nlet f: object;\nlet g: Record<string, never>;\n```\n",
    "tags": [
      "recommended"
    ]
  },
  {
    "code": "ban-unknown-rule-code",
    "docs": "Warns the usage of unknown rule codes in ignore directives\n\nWe sometimes have to suppress and ignore lint errors for some reasons. We can do\nso using [ignore directives](https://lint.deno.land/ignoring-rules) with rule\nnames that should be ignored like so:\n\n```typescript\n// deno-lint-ignore no-explicit-any no-unused-vars\nconst foo: any = 42;\n```\n\nThis rule checks for the validity of the specified rule names (i.e. whether\n`deno_lint` provides the rule or not).\n\n### Invalid:\n\n```typescript\n// typo\n// deno-lint-ignore eq-eq-e\nconsole.assert(x == 42);\n\n// unknown rule name\n// deno-lint-ignore UNKNOWN_RULE_NAME\nconst b = \"b\";\n```\n\n### Valid:\n\n```typescript\n// deno-lint-ignore eq-eq-eq\nconsole.assert(x == 42);\n\n// deno-lint-ignore no-unused-vars\nconst b = \"b\";\n```\n",
    "tags": [
      "recommended"
    ]
  },
  {
    "code": "ban-untagged-ignore",
    "docs": "Requires `deno-lint-ignore` to be annotated with one or more rule names.\n\nIgnoring all rules can mask unexpected or future problems. Therefore you need to\nexplicitly specify which rule(s) are to be ignored.\n\n### Invalid:\n\n```typescript\n// deno-lint-ignore\nexport function duplicateArgumentsFn(a, b, a) {}\n```\n\n### Valid:\n\n```typescript\n// deno-lint-ignore no-dupe-args\nexport function duplicateArgumentsFn(a, b, a) {}\n```\n",
    "tags": [
      "recommended"
    ]
  },
  {
    "code": "ban-untagged-todo",
    "docs": "Requires TODOs to be annotated with either a user tag (`@user`) or an issue\nreference (`#issue`).\n\nTODOs without reference to a user or an issue become stale with no easy way to\nget more information.\n\n### Invalid:\n\n```typescript\n// TODO Improve calc engine\nexport function calcValue(): number {}\n```\n\n```typescript\n// TODO Improve calc engine (@djones)\nexport function calcValue(): number {}\n```\n\n```typescript\n// TODO Improve calc engine (#332)\nexport function calcValue(): number {}\n```\n\n### Valid:\n\n```typescript\n// TODO(djones) Improve calc engine\nexport function calcValue(): number {}\n```\n\n```typescript\n// TODO(@djones) Improve calc engine\nexport function calcValue(): number {}\n```\n\n```typescript\n// TODO(#332)\nexport function calcValue(): number {}\n```\n\n```typescript\n// TODO(#332) Improve calc engine\nexport function calcValue(): number {}\n```\n",
    "tags": []
  },
  {
    "code": "ban-unused-ignore",
    "docs": "Warns unused ignore directives\n\nWe sometimes have to suppress and ignore lint errors for some reasons and we can\ndo so using [ignore directives](https://lint.deno.land/ignoring-rules).\n\nIn some cases, however, like after refactoring, we may end up having ignore\ndirectives that are no longer necessary. Such superfluous ignore directives are\nlikely to confuse future code readers, and to make matters worse, might hide\nfuture lint errors unintentionally. To prevent such situations, this rule\ndetects unused, superfluous ignore directives.\n\n### Invalid:\n\n```typescript\n// Actually this line is valid since `export` means \"used\",\n// so this directive is superfluous\n// deno-lint-ignore no-unused-vars\nexport const foo = 42;\n```\n\n### Valid:\n\n```typescript\nexport const foo = 42;\n```\n",
    "tags": [
      "recommended"
    ]
  },
  {
    "code": "button-has-type",
    "docs": "Checks that a `<button>` JSX element has a valid `type` attribute. The default\nvalue is `\"submit\"` which is often not the desired behavior.\n\n### Invalid:\n\n```tsx\n<button />\n<button type=\"foo\" />\n<button type={condition ? \"foo\" : \"bar\"} />\n<button type={foo} />\n<button type={2} />\n```\n\n### Valid:\n\n```tsx\n<button type=\"submit\" />\n<button type=\"button\" />\n<button type=\"reset\" />\n<button type={condition ? \"button\" : \"submit\"} />\n```\n",
    "tags": [
      "recommended",
      "react",
      "jsx",
      "fresh"
    ]
  },
  {
    "code": "camelcase",
    "docs": "Enforces the use of camelCase in variable names\n\nConsistency in a code base is key for readability and maintainability. This rule\nenforces variable declarations and object property names which you create to be\nin camelCase.\n\nOf note:\n\n- `_` is allowed at the start or end of a variable\n- All uppercase variable names (e.g. constants) may have `_` in their name\n- If you have to use a snake_case key in an object for some reasons, wrap it in\n  quotation mark\n- This rule also applies to variables imported or exported via ES modules, but\n  not to object properties of those variables\n\n### Invalid:\n\n```typescript\nlet first_name = \"Ichigo\";\nconst obj1 = { last_name: \"Hoshimiya\" };\nconst obj2 = { first_name };\nconst { last_name } = obj1;\n\nfunction do_something() {}\nfunction foo({ snake_case = \"default value\" }) {}\n\nclass snake_case_class {}\nclass Also_Not_Valid_Class {}\n\nimport { not_camelCased } from \"external-module.js\";\nexport * as not_camelCased from \"mod.ts\";\n\nenum snake_case_enum {\n  snake_case_variant,\n}\n\ntype snake_case_type = { some_property: number };\n\ninterface snake_case_interface {\n  some_property: number;\n}\n```\n\n### Valid:\n\n```typescript\nlet firstName = \"Ichigo\";\nconst FIRST_NAME = \"Ichigo\";\nconst __myPrivateVariable = \"Hoshimiya\";\nconst myPrivateVariable_ = \"Hoshimiya\";\nconst obj1 = { \"last_name\": \"Hoshimiya\" }; // if an object key is wrapped in quotation mark, then it's valid\nconst obj2 = { \"first_name\": first_name };\nconst { last_name: lastName } = obj;\n\nfunction doSomething() {} // function declarations must be camelCase but...\ndo_something(); // ...snake_case function calls are allowed\nfunction foo({ snake_case: camelCase = \"default value\" }) {}\n\nclass PascalCaseClass {}\n\nimport { not_camelCased as camelCased } from \"external-module.js\";\nexport * as camelCased from \"mod.ts\";\n\nenum PascalCaseEnum {\n  PascalCaseVariant,\n}\n\ntype PascalCaseType = { someProperty: number };\n\ninterface PascalCaseInterface {\n  someProperty: number;\n}\n```\n",
    "tags": []
  },
  {
    "code": "constructor-super",
    "docs": "Verifies the correct usage of constructors and calls to `super()`.\n\nDefined constructors of derived classes (e.g. `class A extends B`) must always\ncall `super()`. Classes which extend non-constructors (e.g.\n`class A extends null`) must not have a constructor.\n\n### Invalid:\n\n```typescript\nclass A {}\nclass Z {\n  constructor() {}\n}\n\nclass B extends Z {\n  constructor() {} // missing super() call\n}\nclass C {\n  constructor() {\n    super(); // Syntax error\n  }\n}\nclass D extends null {\n  constructor() {} // illegal constructor\n}\nclass E extends null {\n  constructor() { // illegal constructor\n    super();\n  }\n}\n```\n\n### Valid:\n\n```typescript\nclass A {}\nclass B extends A {}\nclass C extends A {\n  constructor() {\n    super();\n  }\n}\nclass D extends null {}\n```\n",
    "tags": [
      "recommended"
    ]
  },
  {
    "code": "default-param-last",
    "docs": "Enforces default parameter(s) to be last in the function signature.\n\nParameters with default values are optional by nature but cannot be left out of\nthe function call without mapping the function inputs to different parameters\nwhich is confusing and error prone. Specifying them last allows them to be left\nout without changing the semantics of the other parameters.\n\n### Invalid:\n\n```typescript\nfunction f(a = 2, b) {}\nfunction f(a = 5, b, c = 5) {}\n```\n\n### Valid:\n\n```typescript\nfunction f() {}\nfunction f(a) {}\nfunction f(a = 5) {}\nfunction f(a, b = 5) {}\nfunction f(a, b = 5, c = 5) {}\nfunction f(a, b = 5, ...c) {}\nfunction f(a = 2, b = 3) {}\n```\n",
    "tags": []
  },
  {
    "code": "eqeqeq",
    "docs": "Enforces the use of type-safe equality operators `===` and `!==` instead of the\nmore error prone `==` and `!=` operators.\n\n`===` and `!==` ensure the comparators are of the same type as well as the same\nvalue. On the other hand `==` and `!=` do type coercion before value checking\nwhich can lead to unexpected results. For example `5 == \"5\"` is `true`, while\n`5 === \"5\"` is `false`.\n\n### Invalid:\n\n```typescript\nif (a == 5) {}\nif (\"hello world\" != input) {}\n```\n\n### Valid:\n\n```typescript\nif (a === 5) {}\nif (\"hello world\" !== input) {}\n```\n",
    "tags": []
  },
  {
    "code": "explicit-function-return-type",
    "docs": "Requires all functions to have explicit return types.\n\nExplicit return types have a number of advantages including easier to understand\ncode and better type safety. It is clear from the signature what the return type\nof the function (if any) will be.\n\n### Invalid:\n\n```typescript\nfunction someCalc() {\n  return 2 * 2;\n}\nfunction anotherCalc() {\n  return;\n}\n```\n\n### Valid:\n\n```typescript\nfunction someCalc(): number {\n  return 2 * 2;\n}\nfunction anotherCalc(): void {\n  return;\n}\n```\n",
    "tags": []
  },
  {
    "code": "explicit-module-boundary-types",
    "docs": "Requires all module exports to have fully typed declarations\n\nHaving fully typed function arguments and return values clearly defines the\ninputs and outputs of a module (known as the module boundary). This will make it\nvery clear to any users of the module how to supply inputs and handle outputs in\na type safe manner.\n\n### Invalid:\n\n```typescript\n// Missing return type (e.g. void)\nexport function printDoc(doc: string, doubleSided: boolean) {\n  return;\n}\n\n// Missing argument type (e.g. `arg` is of type string)\nexport const arrowFn = (arg): string => `hello ${arg}`;\n\n// Missing return type (e.g. boolean)\nexport function isValid() {\n  return true;\n}\n```\n\n### Valid:\n\n```typescript\n// Typed input parameters and return value\nexport function printDoc(doc: string, doubleSided: boolean): void {\n  return;\n}\n\n// Input of type string and a return value of type string\nexport const arrowFn = (arg: string): string => `hello ${arg}`;\n\n// Though lacking a return type, this is valid as it is not exported\nfunction isValid() {\n  return true;\n}\n```\n",
    "tags": []
  },
  {
    "code": "for-direction",
    "docs": "Requires `for` loop control variables to increment in the correct direction\n\nIncrementing `for` loop control variables in the wrong direction leads to\ninfinite loops. This can occur through incorrect initialization, bad\ncontinuation step logic or wrong direction incrementing of the loop control\nvariable.\n\n### Invalid:\n\n```typescript\n// Infinite loop\nfor (let i = 0; i < 2; i--) {}\n```\n\n### Valid:\n\n```typescript\nfor (let i = 0; i < 2; i++) {}\n```\n",
    "tags": [
      "recommended"
    ]
  },
  {
    "code": "fresh-handler-export",
    "docs": "Checks correct naming for named fresh middleware export\n\nFiles inside the `routes/` folder can export middlewares that run before any\nrendering happens. They are expected to be available as a named export called\n`handler`. This rule checks for when the export was incorrectly named `handlers`\ninstead of `handler`.\n\n### Invalid:\n\n```js\nexport const handlers = {\n  GET() {},\n  POST() {},\n};\nexport function handlers() {}\nexport async function handlers() {}\n```\n\n### Valid:\n\n```jsx\nexport const handler = {\n  GET() {},\n  POST() {},\n};\nexport function handler() {}\nexport async function handler() {}\n```\n",
    "tags": [
      "fresh"
    ]
  },
  {
    "code": "fresh-server-event-handlers",
    "docs": "Disallows event handlers in fresh server components\n\nComponents inside the `routes/` folder in a fresh app are exclusively rendered\non the server. They are not rendered in the client and setting an event handler\nwill have no effect.\n\nNote that this rule only applies to server components inside the `routes/`\nfolder, not to fresh islands or any other components.\n\n### Invalid:\n\n```jsx\n<button onClick={() => {}} />\n<button onclick={() => {}} />\n<my-custom-element foo={() => {}} />\n```\n\n### Valid:\n\n```jsx\n<button />\n<my-custom-element />\n```\n",
    "tags": [
      "fresh"
    ]
  },
  {
    "code": "getter-return",
    "docs": "Requires all property getter functions to return a value\n\nGetter functions return the value of a property. If the function returns no\nvalue then this contract is broken.\n\n### Invalid:\n\n```typescript\nlet foo = {\n  get bar() {},\n};\n\nclass Person {\n  get name() {}\n}\n```\n\n### Valid:\n\n```typescript\nlet foo = {\n  get bar() {\n    return true;\n  },\n};\n\nclass Person {\n  get name() {\n    return \"alice\";\n  }\n}\n```\n",
    "tags": [
      "recommended"
    ]
  },
  {
    "code": "guard-for-in",
    "docs": "Require `for-in` loops to include an `if` statement\n\nLooping over objects with a `for-in` loop will include properties that are\ninherited through the prototype chain. This behavior can lead to unexpected\nitems in your for loop.\n\n### Invalid:\n\n```typescript\nfor (const key in obj) {\n  foo(obj, key);\n}\n```\n\n### Valid:\n\n```typescript\nfor (const key in obj) {\n  if (Object.hasOwn(obj, key)) {\n    foo(obj, key);\n  }\n}\n```\n\n```typescript\nfor (const key in obj) {\n  if (!Object.hasOwn(obj, key)) {\n    continue;\n  }\n  foo(obj, key);\n}\n```\n",
    "tags": []
  },
  {
<<<<<<< HEAD
    "code": "jsx-no-useless-fragment",
    "docs": "Fragments are only necessary at the top of a JSX \"block\" and only when there are\nmultiple children. Fragments are not needed in other scenarios.\n\n### Invalid:\n\n```tsx\n<></>\n<><div /></>\n<><App /></>\n<p>foo <>bar</></p>\n```\n\n### Valid:\n\n```tsx\n<>{foo}</>\n<><div /><div /></>\n<>foo <div /></>\n<p>foo bar</p>\n```\n",
    "tags": [
=======
    "code": "jsx-boolean-value",
    "docs": "Enforce a consistent JSX boolean value style. Passing `true` as the boolean\nvalue can be omitted with the shorthand syntax.\n\n### Invalid:\n\n```tsx\nconst foo = <Foo isFoo={true} />;\nconst foo = <Foo isFoo={false} />;\n```\n\n### Valid:\n\n```tsx\nconst foo = <Foo isFoo />;\nconst foo = <Foo isFoo={false} />;\n```\n",
    "tags": [
      "recommended",
      "react",
      "jsx"
    ]
  },
  {
    "code": "jsx-curly-braces",
    "docs": "Ensure consistent use of curly braces around JSX expressions.\n\n### Invalid:\n\n```tsx\nconst foo = <Foo foo=<div /> />;\nconst foo = <Foo str={\"foo\"} />;\nconst foo = <div>{\"foo\"}</div>;\n```\n\n### Valid:\n\n```tsx\nconst foo = <Foo foo={<div />} />;\nconst foo = <Foo str=\"foo\" />;\nconst foo = <div>foo</div>;\n```\n",
    "tags": [
      "recommended",
      "react",
      "jsx"
    ]
  },
  {
    "code": "jsx-no-children-prop",
    "docs": "Pass children as JSX children instead of as an attribute.\n\n### Invalid:\n\n```tsx\n<div children=\"foo\" />\n<div children={[<Foo />, <Bar />]} />\n```\n\n### Valid:\n\n```tsx\n<div>foo</div>\n<div><Foo /><Bar /></div>\n```\n",
    "tags": [
      "recommended",
      "react",
      "jsx",
      "fresh"
    ]
  },
  {
    "code": "jsx-no-duplicate-props",
    "docs": "Disallow duplicated JSX props. Later props will always overwrite earlier props\noften leading to unexpected results.\n\n### Invalid:\n\n```tsx\n<div id=\"1\" id=\"2\" />;\n<App a a />;\n<App a {...b} a />;\n```\n\n### Valid:\n\n```tsx\n<div id=\"1\" />\n<App a />\n<App a {...b} />\n<App {...b} b />\n```\n",
    "tags": [
      "recommended",
      "react",
      "jsx"
    ]
  },
  {
    "code": "jsx-props-no-spread-multi",
    "docs": "Spreading the same expression twice is typically a mistake and causes\nunnecessary computations.\n\n### Invalid:\n\n```tsx\n<div {...foo} {...foo} />\n<div {...foo} a {...foo} />\n<Foo {...foo.bar} {...foo.bar} />\n```\n\n### Valid:\n\n```tsx\n<div {...foo} />\n<div {...foo.bar} a />\n<Foo {...foo.bar} />\n```\n",
    "tags": [
      "recommended",
      "react",
      "jsx"
    ]
  },
  {
    "code": "jsx-void-dom-elements-no-children",
    "docs": "Ensure that void elements in HTML don't have any children as that is not valid\nHTML. See\n[`Void element` article on MDN](https://developer.mozilla.org/en-US/docs/Glossary/Void_element)\nfor more information.\n\n### Invalid:\n\n```tsx\n<br>foo</br>\n<img src=\"a.jpg\">foo</img>\n```\n\n### Valid:\n\n```tsx\n<br />\n<img src=\"a.jpg\" />\n```\n",
    "tags": [
      "recommended",
>>>>>>> c9b8aec7
      "react",
      "jsx",
      "fresh"
    ]
  },
  {
    "code": "no-array-constructor",
    "docs": "Enforce conventional usage of array construction\n\nArray construction is conventionally done via literal notation such as `[]` or\n`[1, 2, 3]`. Using the `new Array()` is discouraged as is `new Array(1, 2, 3)`.\nThere are two reasons for this. The first is that a single supplied argument\ndefines the array length, while multiple arguments instead populate the array of\nno fixed size. This confusion is avoided when pre-populated arrays are only\ncreated using literal notation. The second argument to avoiding the `Array`\nconstructor is that the `Array` global may be redefined.\n\nThe one exception to this rule is when creating a new array of fixed size, e.g.\n`new Array(6)`. This is the conventional way to create arrays of fixed length.\n\n### Invalid:\n\n```typescript\n// This is 4 elements, not a size 100 array of 3 elements\nconst a = new Array(100, 1, 2, 3);\n\nconst b = new Array(); // use [] instead\n```\n\n### Valid:\n\n```typescript\nconst a = new Array(100);\nconst b = [];\nconst c = [1, 2, 3];\n```\n",
    "tags": [
      "recommended"
    ]
  },
  {
    "code": "no-async-promise-executor",
    "docs": "Requires that async promise executor functions are not used\n\nPromise constructors take an executor function as an argument with `resolve` and\n`reject` parameters that can be used to control the state of the created\nPromise. This function is allowed to be async but this is generally not a good\nidea for several reasons:\n\n- If an async executor function throws an error, the error will be lost and\n  won't cause the newly-constructed Promise to reject. This could make it\n  difficult to debug and handle some errors.\n- If an async Promise executor function is using await, then this is usually a\n  sign that it is not actually necessary to use the new Promise constructor and\n  the code can be restructured to avoid the use of a promise, or the scope of\n  the new Promise constructor can be reduced, extracting the async code and\n  changing it to be synchronous.\n\n### Invalid:\n\n```typescript\nnew Promise(async function (resolve, reject) {});\nnew Promise(async (resolve, reject) => {});\n```\n\n### Valid:\n\n```typescript\nnew Promise(function (resolve, reject) {});\nnew Promise((resolve, reject) => {});\n```\n",
    "tags": [
      "recommended"
    ]
  },
  {
    "code": "no-await-in-loop",
    "docs": "Requires `await` is not used in a for loop body\n\nAsync and await are used in Javascript to provide parallel execution. If each\nelement in the for loop is waited upon using `await`, then this negates the\nbenefits of using async/await as no more elements in the loop can be processed\nuntil the current element finishes.\n\nA common solution is to refactor the code to run the loop body asynchronously\nand capture the promises generated. After the loop finishes you can then await\nall the promises at once.\n\n### Invalid:\n\n```javascript\nasync function doSomething(items) {\n  const results = [];\n  for (const item of items) {\n    // Each item in the array blocks on the previous one finishing\n    results.push(await someAsyncProcessing(item));\n  }\n  return processResults(results);\n}\n```\n\n### Valid:\n\n```javascript\nasync function doSomething(items) {\n  const results = [];\n  for (const item of items) {\n    // Kick off all item processing asynchronously...\n    results.push(someAsyncProcessing(item));\n  }\n  // ...and then await their completion after the loop\n  return processResults(await Promise.all(results));\n}\n```\n",
    "tags": []
  },
  {
    "code": "no-await-in-sync-fn",
    "docs": "Disallow `await` keyword inside a non-async function\n\nUsing the `await` keyword inside a non-async function is a syntax error. To be\nable to use `await` inside a function, the function needs to be marked as async\nvia the `async` keyword\n\n### Invalid:\n\n```javascript\nfunction foo() {\n  await bar();\n}\n\nconst fooFn = function foo() {\n  await bar();\n};\n\nconst fooFn = () => {\n  await bar();\n};\n```\n\n### Valid:\n\n```javascript\nasync function foo() {\n  await bar();\n}\n\nconst fooFn = async function foo() {\n  await bar();\n};\n\nconst fooFn = async () => {\n  await bar();\n};\n```\n",
    "tags": [
      "recommended"
    ]
  },
  {
    "code": "no-boolean-literal-for-arguments",
    "docs": "Requires all functions called with any amount of `boolean` literals as\nparameters to use a self-documenting constant instead.\n\nIs common to define functions that can take `booleans` as arguments. However,\npassing `boolean` literals as parameters can lead to lack of context regarding\nthe role of the argument inside the function in question.\n\nA simple fix for the points mentioned above is the use of self documenting\nconstants that will end up working as \"named booleans\", that allow for a better\nunderstanding on what the parameters mean in the context of the function call.\n\n### Invalid\n\n```typescript\nfunction redraw(allViews: boolean, inline: boolean) {\n  // redraw logic.\n}\nredraw(true, true);\n\nfunction executeCommand(recursive: boolean, executionMode: EXECUTION_MODES) {\n  // executeCommand logic.\n}\nexecuteCommand(true, EXECUTION_MODES.ONE);\n\nfunction enableLogs(enable: boolean) {\n  // enabledLogs logic.\n}\nenableLogs(true);\n```\n\n### Valid\n\n```typescript\nfunction redraw(allViews: boolean, inline: boolean) {\n  // redraw logic.\n}\nconst ALL_VIEWS = true, INLINE = true;\nredraw(ALL_VIEWS, INLINE);\n\nfunction executeCommand(recursive: boolean, executionMode: EXECUTION_MODES) {\n  // executeCommand logic.\n}\nconst RECURSIVE = true;\nexecuteCommand(RECURSIVE, EXECUTION_MODES.ONE);\n\nfunction enableLogs(enable: boolean) {\n  // enabledLogs logic.\n}\nconst ENABLE = true;\nenableLogs(ENABLE);\n```\n",
    "tags": []
  },
  {
    "code": "no-case-declarations",
    "docs": "Requires lexical declarations (`let`, `const`, `function` and `class`) in switch\n`case` or `default` clauses to be scoped with brackets.\n\nWithout brackets in the `case` or `default` block, the lexical declarations are\nvisible to the entire switch block but only get initialized when they are\nassigned, which only happens if that case/default is reached. This can lead to\nunexpected errors. The solution is to ensure each `case` or `default` block is\nwrapped in brackets to scope limit the declarations.\n\n### Invalid:\n\n```typescript\nswitch (choice) {\n  // `let`, `const`, `function` and `class` are scoped the entire switch statement here\n  case 1:\n    let a = \"choice 1\";\n    break;\n  case 2:\n    const b = \"choice 2\";\n    break;\n  case 3:\n    function f() {\n      return \"choice 3\";\n    }\n    break;\n  default:\n    class C {}\n}\n```\n\n### Valid:\n\n```typescript\nswitch (choice) {\n  // The following `case` and `default` clauses are wrapped into blocks using brackets\n  case 1: {\n    let a = \"choice 1\";\n    break;\n  }\n  case 2: {\n    const b = \"choice 2\";\n    break;\n  }\n  case 3: {\n    function f() {\n      return \"choice 3\";\n    }\n    break;\n  }\n  default: {\n    class C {}\n  }\n}\n```\n",
    "tags": [
      "recommended"
    ]
  },
  {
    "code": "no-class-assign",
    "docs": "Disallows modifying variables of class declarations\n\nDeclaring a class such as `class A {}`, creates a variable `A`. Like any\nvariable this can be modified or reassigned. In most cases this is a mistake and\nnot what was intended.\n\n### Invalid:\n\n```typescript\nclass A {}\nA = 0; // reassigning the class variable itself\n```\n\n### Valid:\n\n```typescript\nclass A {}\nlet c = new A();\nc = 0; // reassigning the variable `c`\n```\n",
    "tags": [
      "recommended"
    ]
  },
  {
    "code": "no-compare-neg-zero",
    "docs": "Disallows comparing against negative zero (`-0`).\n\nComparing a value directly against negative may not work as expected as it will\nalso pass for non-negative zero (i.e. `0` and `+0`). Explicit comparison with\nnegative zero can be performed using `Object.is`.\n\n### Invalid:\n\n```typescript\nif (x === -0) {}\n```\n\n### Valid:\n\n```typescript\nif (x === 0) {}\n\nif (Object.is(x, -0)) {}\n```\n",
    "tags": [
      "recommended"
    ]
  },
  {
    "code": "no-cond-assign",
    "docs": "Disallows the use of the assignment operator, `=`, in conditional statements.\n\nUse of the assignment operator within a conditional statement is often the\nresult of mistyping the equality operator, `==`. If an assignment within a\nconditional statement is required then this rule allows it by wrapping the\nassignment in parentheses.\n\n### Invalid:\n\n```typescript\nlet x;\nif (x = 0) {\n  let b = 1;\n}\n```\n\n```typescript\nfunction setHeight(someNode) {\n  do {\n    someNode.height = \"100px\";\n  } while (someNode = someNode.parentNode);\n}\n```\n\n### Valid:\n\n```typescript\nlet x;\nif (x === 0) {\n  let b = 1;\n}\n```\n\n```typescript\nfunction setHeight(someNode) {\n  do {\n    someNode.height = \"100px\";\n  } while ((someNode = someNode.parentNode));\n}\n```\n",
    "tags": [
      "recommended"
    ]
  },
  {
    "code": "no-console",
    "docs": "Disallows the use of the `console` global.\n\nOftentimes, developers accidentally commit `console.log`/`console.error`\nstatements, left in particularly after debugging. Moreover, using these in code\nmay leak sensitive information to the output or clutter the console with\nunnecessary information. This rule helps maintain clean and secure code by\ndisallowing the use of `console`.\n\nThis rule is especially useful in libraries where you almost never want to\noutput to the console.\n\n### Invalid\n\n```typescript\nconsole.log(\"Debug message\");\nconsole.error(\"Debug message\");\nconsole.debug(obj);\n\nif (debug) console.log(\"Debugging\");\n\nfunction log() {\n  console.log(\"Log\");\n}\n```\n\n### Valid\n\nIt is recommended to explicitly enable the console via a `deno-lint-ignore`\ncomment for any calls where you actually want to use it.\n\n```typescript\nfunction logWarning(message: string) {\n  // deno-lint-ignore no-console\n  console.warn(message);\n}\n```\n",
    "tags": []
  },
  {
    "code": "no-const-assign",
    "docs": "Disallows modifying a variable declared as `const`.\n\nModifying a variable declared as `const` will result in a runtime error.\n\n### Invalid:\n\n```typescript\nconst a = 0;\na = 1;\na += 1;\na++;\n++a;\n```\n\n### Valid:\n\n```typescript\nconst a = 0;\nconst b = a + 1;\n\n// `c` is out of scope on each loop iteration, allowing a new assignment\nfor (const c in [1, 2, 3]) {}\n```\n",
    "tags": []
  },
  {
    "code": "no-constant-condition",
    "docs": "Disallows the use of a constant expression in conditional test\n\nUsing a constant expression in a conditional test is often either a mistake or a\ntemporary situation introduced during development and is not ready for\nproduction.\n\n### Invalid:\n\n```typescript\nif (true) {}\nif (2) {}\ndo {} while (x = 2); // infinite loop\n```\n\n### Valid:\n\n```typescript\nif (x) {}\nif (x === 0) {}\ndo {} while (x === 2);\n```\n",
    "tags": [
      "recommended"
    ]
  },
  {
    "code": "no-control-regex",
    "docs": "Disallows the use ascii control characters in regular expressions\n\nControl characters are invisible characters in the ASCII range of 0-31. It is\nuncommon to use these in a regular expression and more often it is a mistake in\nthe regular expression.\n\n### Invalid:\n\n```typescript\n// Examples using ASCII (31) Carriage Return (hex x0d)\nconst pattern1 = /\\x0d/;\nconst pattern2 = /\\u000d/;\nconst pattern3 = new RegExp(\"\\\\x0d\");\nconst pattern4 = new RegExp(\"\\\\u000d\");\n```\n\n### Valid:\n\n```typescript\n// Examples using ASCII (32) Space (hex x20)\nconst pattern1 = /\\x20/;\nconst pattern2 = /\\u0020/;\nconst pattern3 = new RegExp(\"\\\\x20\");\nconst pattern4 = new RegExp(\"\\\\u0020\");\n```\n",
    "tags": [
      "recommended"
    ]
  },
  {
    "code": "no-danger",
    "docs": "Prevent the use of `dangerouslySetInnerHTML` which can lead to XSS\nvulnerabilities if used incorrectly.\n\n### Invalid:\n\n```tsx\nconst hello = <div dangerouslySetInnerHTML={{ __html: \"Hello World!\" }} />;\n```\n\n### Valid:\n\n```tsx\nconst hello = <div>Hello World!</div>;\n```\n",
    "tags": [
      "recommended",
      "react",
      "jsx"
    ]
  },
  {
    "code": "no-debugger",
    "docs": "Disallows the use of the `debugger` statement\n\n`debugger` is a statement which is meant for stopping the javascript execution\nenvironment and start the debugger at the statement. Modern debuggers and\ntooling no longer need this statement and leaving it in can cause the execution\nof your code to stop in production.\n\n### Invalid:\n\n```typescript\nfunction isLongString(x: string) {\n  debugger;\n  return x.length > 100;\n}\n```\n\n### Valid:\n\n```typescript\nfunction isLongString(x: string) {\n  return x.length > 100; // set breakpoint here instead\n}\n```\n",
    "tags": [
      "recommended"
    ]
  },
  {
    "code": "no-delete-var",
    "docs": "Disallows the deletion of variables\n\n`delete` is used to remove a property from an object. Variables declared via\n`var`, `let` and `const` cannot be deleted (`delete` will return `false`).\nSetting `strict` mode on will raise a syntax error when attempting to delete a\nvariable.\n\n### Invalid:\n\n```typescript\nconst a = 1;\nlet b = 2;\nlet c = 3;\ndelete a; // would return false\ndelete b; // would return false\ndelete c; // would return false\n```\n\n### Valid:\n\n```typescript\nlet obj = {\n  a: 1,\n};\ndelete obj.a; // return true\n```\n",
    "tags": [
      "recommended"
    ]
  },
  {
    "code": "no-deprecated-deno-api",
    "docs": "Warns the usage of the deprecated - Deno APIs\n\nThe following APIs will be removed from the `Deno.*` namespace but have newer\nAPIs to migrate to. See the\n[Deno 1.x to 2.x Migration Guide](https://docs.deno.com/runtime/manual/advanced/migrate_deprecations)\nfor migration instructions.\n\n- `Deno.Buffer`\n- `Deno.Closer`\n- `Deno.close()`\n- `Deno.Conn.rid`\n- `Deno.copy()`\n- `Deno.customInspect`\n- `Deno.File`\n- `Deno.fstatSync()`\n- `Deno.fstat()`\n- `Deno.FsWatcher.rid`\n- `Deno.ftruncateSync()`\n- `Deno.ftruncate()`\n- `Deno.futimeSync()`\n- `Deno.futime()`\n- `Deno.isatty()`\n- `Deno.Listener.rid`\n- `Deno.ListenTlsOptions.certFile`\n- `Deno.ListenTlsOptions.keyFile`\n- `Deno.readAllSync()`\n- `Deno.readAll()`\n- `Deno.Reader`\n- `Deno.ReaderSync`\n- `Deno.readSync()`\n- `Deno.read()`\n- `Deno.run()`\n- `Deno.seekSync()`\n- `Deno.seek()`\n- `Deno.serveHttp()`\n- `Deno.Server`\n- `Deno.shutdown`\n- `Deno.stderr.rid`\n- `Deno.stdin.rid`\n- `Deno.stdout.rid`\n- `Deno.TlsConn.rid`\n- `Deno.UnixConn.rid`\n- `Deno.writeAllSync()`\n- `Deno.writeAll()`\n- `Deno.Writer`\n- `Deno.WriterSync`\n- `Deno.writeSync()`\n- `Deno.write()`\n- `new Deno.FsFile()`\n\nThe following APIs will be removed from the `Deno.*` namespace without\nreplacement.\n\n- `Deno.resources()`\n- `Deno.metrics()`\n",
    "tags": [
      "recommended"
    ]
  },
  {
    "code": "no-dupe-args",
    "docs": "Disallows using an argument name more than once in a function signature\n\nIf you supply multiple arguments of the same name to a function, the last\ninstance will shadow the preceding one(s). This is most likely an unintentional\ntypo.\n\n### Invalid:\n\n```typescript\nfunction withDupes(a, b, a) {\n  console.log(\"I'm the value of the second a:\", a);\n}\n```\n\n### Valid:\n\n```typescript\nfunction withoutDupes(a, b, c) {\n  console.log(\"I'm the value of the first (and only) a:\", a);\n}\n```\n",
    "tags": [
      "recommended"
    ]
  },
  {
    "code": "no-dupe-class-members",
    "docs": "Disallows using a class member function name more than once\n\nDeclaring a function of the same name twice in a class will cause the previous\ndeclaration(s) to be overwritten, causing unexpected behaviors.\n\n### Invalid:\n\n```typescript\nclass Foo {\n  bar() {}\n  bar() {}\n}\n```\n\n### Valid:\n\n```typescript\nclass Foo {\n  bar() {}\n  fizz() {}\n}\n```\n",
    "tags": [
      "recommended"
    ]
  },
  {
    "code": "no-dupe-else-if",
    "docs": "Disallows using the same condition twice in an `if`/`else if` statement\n\nWhen you reuse a condition in an `if`/`else if` statement, the duplicate\ncondition will never be reached (without unusual side-effects) meaning this is\nalmost always a bug.\n\n### Invalid:\n\n```typescript\nif (a) {}\nelse if (b) {}\nelse if (a) {} // duplicate of condition above\n\nif (a === 5) {}\nelse if (a === 6) {}\nelse if (a === 5) {} // duplicate of condition above\n```\n\n### Valid:\n\n```typescript\nif (a) {}\nelse if (b) {}\nelse if (c) {}\n\nif (a === 5) {}\nelse if (a === 6) {}\nelse if (a === 7) {}\n```\n",
    "tags": [
      "recommended"
    ]
  },
  {
    "code": "no-dupe-keys",
    "docs": "Disallows duplicate keys in object literals.\n\nSetting the same key multiple times in an object literal will override other\nassignments to that key and can cause unexpected behaviour.\n\n### Invalid:\n\n```typescript\nconst foo = {\n  bar: \"baz\",\n  bar: \"qux\",\n};\n```\n\n```typescript\nconst foo = {\n  \"bar\": \"baz\",\n  bar: \"qux\",\n};\n```\n\n```typescript\nconst foo = {\n  0x1: \"baz\",\n  1: \"qux\",\n};\n```\n\n### Valid:\n\n```typescript\nconst foo = {\n  bar: \"baz\",\n  quxx: \"qux\",\n};\n```\n",
    "tags": [
      "recommended"
    ]
  },
  {
    "code": "no-duplicate-case",
    "docs": "Disallows using the same case clause in a switch statement more than once\n\nWhen you reuse a case test expression in a `switch` statement, the duplicate\ncase will never be reached meaning this is almost always a bug.\n\n### Invalid:\n\n```typescript\nconst someText = \"a\";\nswitch (someText) {\n  case \"a\": // (1)\n    break;\n  case \"b\":\n    break;\n  case \"a\": // duplicate of (1)\n    break;\n  default:\n    break;\n}\n```\n\n### Valid:\n\n```typescript\nconst someText = \"a\";\nswitch (someText) {\n  case \"a\":\n    break;\n  case \"b\":\n    break;\n  case \"c\":\n    break;\n  default:\n    break;\n}\n```\n",
    "tags": [
      "recommended"
    ]
  },
  {
    "code": "no-empty",
    "docs": "Disallows the use of empty block statements.\n\nEmpty block statements are legal but often represent that something was missed\nand can make code less readable. This rule ignores block statements that only\ncontain comments. This rule also ignores empty constructors and function bodies\n(including arrow functions).\n\n### Invalid:\n\n```typescript\nif (foo) {}\n\nwhile (foo) {}\n\nswitch (foo) {}\n\ntry {\n  doSomething();\n} catch (e) {\n} finally {\n}\n```\n\n### Valid:\n\n```typescript\nif (foo) {\n  // empty\n}\n\nwhile (foo) {\n  /* empty */\n}\n\ntry {\n  doSomething();\n} catch (e) {\n  // continue regardless of error\n}\n\ntry {\n  doSomething();\n} finally {\n  /* continue regardless of error */\n}\n```\n",
    "tags": [
      "recommended"
    ]
  },
  {
    "code": "no-empty-character-class",
    "docs": "Disallows using the empty character class in a regular expression\n\nRegular expression character classes are a series of characters in brackets,\ne.g. `[abc]`. if nothing is supplied in the brackets it will not match anything\nwhich is likely a typo or mistake.\n\n### Invalid:\n\n```typescript\n/^abc[]/.test(\"abcdefg\"); // false, as `d` does not match an empty character class\n\"abcdefg\".match(/^abc[]/); // null\n```\n\n### Valid:\n\n```typescript\n// Without a character class\n/^abc/.test(\"abcdefg\"); // true\n\"abcdefg\".match(/^abc/); // [\"abc\"]\n\n// With a valid character class\n/^abc[a-z]/.test(\"abcdefg\"); // true\n\"abcdefg\".match(/^abc[a-z]/); // [\"abcd\"]\n```\n",
    "tags": [
      "recommended"
    ]
  },
  {
    "code": "no-empty-enum",
    "docs": "Disallows the declaration of an empty enum\n\nAn enum with no members serves no purpose. This rule will capture these\nsituations as either unnecessary code or a mistaken empty implementation.\n\n### Invalid:\n\n```typescript\nenum Foo {}\n```\n\n### Valid:\n\n```typescript\nenum Foo {\n  ONE = \"ONE\",\n}\n```\n",
    "tags": [
      "recommended"
    ]
  },
  {
    "code": "no-empty-interface",
    "docs": "Disallows the declaration of an empty interface\n\nAn interface with no members serves no purpose. This rule will capture these\nsituations as either unnecessary code or a mistaken empty implementation.\n\n### Invalid:\n\n```typescript\ninterface Foo {}\n```\n\n### Valid:\n\n```typescript\ninterface Foo {\n  name: string;\n}\n\ninterface Bar {\n  age: number;\n}\n\n// Using an empty interface with at least one extension are allowed.\n\n// Using an empty interface to change the identity of Baz from type to interface.\ntype Baz = { profession: string };\ninterface Foo extends Baz {}\n\n// Using an empty interface to extend already existing Foo declaration\n// with members of the Bar interface\ninterface Foo extends Bar {}\n\n// Using an empty interface as a union type\ninterface Baz extends Foo, Bar {}\n```\n",
    "tags": [
      "recommended"
    ]
  },
  {
    "code": "no-empty-pattern",
    "docs": "Disallows the use of empty patterns in destructuring\n\nIn destructuring, it is possible to use empty patterns such as `{}` or `[]`\nwhich have no effect, most likely not what the author intended.\n\n### Invalid:\n\n```typescript\n// In these examples below, {} and [] are not object literals or empty arrays,\n// but placeholders for destructured variable names\nconst {} = someObj;\nconst [] = someArray;\nconst {a: {}} = someObj;\nconst [a: []] = someArray;\nfunction myFunc({}) {}\nfunction myFunc([]) {}\n```\n\n### Valid:\n\n```typescript\nconst { a } = someObj;\nconst [a] = someArray;\n\n// Correct way to default destructured variable to object literal\nconst { a = {} } = someObj;\n\n// Correct way to default destructured variable to empty array\nconst [a = []] = someArray;\n\nfunction myFunc({ a }) {}\nfunction myFunc({ a = {} }) {}\nfunction myFunc([a]) {}\nfunction myFunc([a = []]) {}\n```\n",
    "tags": [
      "recommended"
    ]
  },
  {
    "code": "no-eval",
    "docs": "Disallows the use of `eval`\n\n`eval` is a potentially dangerous function which can open your code to a number\nof security vulnerabilities. In addition to being slow, `eval` is also often\nunnecessary with better solutions available.\n\n### Invalid:\n\n```typescript\nconst obj = { x: \"foo\" };\nconst key = \"x\",\nconst value = eval(\"obj.\" + key);\n```\n\n### Valid:\n\n```typescript\nconst obj = { x: \"foo\" };\nconst value = obj[x];\n```\n",
    "tags": []
  },
  {
    "code": "no-ex-assign",
    "docs": "Disallows the reassignment of exception parameters\n\nThere is generally no good reason to reassign an exception parameter. Once\nreassigned the code from that point on has no reference to the error anymore.\n\n### Invalid:\n\n```typescript\ntry {\n  someFunc();\n} catch (e) {\n  e = true;\n  // can no longer access the thrown error\n}\n```\n\n### Valid:\n\n```typescript\ntry {\n  someFunc();\n} catch (e) {\n  const anotherVar = true;\n}\n```\n",
    "tags": [
      "recommended"
    ]
  },
  {
    "code": "no-explicit-any",
    "docs": "Disallows use of the `any` type\n\nUse of the `any` type disables the type check system around that variable,\ndefeating the purpose of Typescript which is to provide type safe code.\nAdditionally, the use of `any` hinders code readability, since it is not\nimmediately clear what type of value is being referenced. It is better to be\nexplicit about all types. For a more type-safe alternative to `any`, use\n`unknown` if you are unable to choose a more specific type.\n\n### Invalid:\n\n```typescript\nconst someNumber: any = \"two\";\nfunction foo(): any {\n  return undefined;\n}\n```\n\n### Valid:\n\n```typescript\nconst someNumber: string = \"two\";\nfunction foo(): undefined {\n  return undefined;\n}\n```\n",
    "tags": [
      "recommended"
    ]
  },
  {
    "code": "no-external-import",
    "docs": "Disallows the use of external imports\n\n- what's the motivation of this lint rule?\n  - this rule emits warnings if external modules are imported via URL. \"deps.ts\"\n    and import maps are exception.\n- why is linted code considered bad?\n  - importing external modules just works fine, but it will take time and effort\n    when you want to upgrade those modules if they are imported in multiple\n    places in your project.\n- who should use it?\n  - to avoid it you could use \"deps.ts convention\" or\n    [import maps](https://docs.deno.com/runtime/manual/basics/import_maps),\n    where you import all external modules and then re-export them or assign\n    aliases to them.\n  - so if you'd like to follow the \"deps.ts convention\" or to use import maps,\n    this rule is for you.\n\n### Invalid:\n\n```typescript\nimport { assertEquals } from \"https://deno.land/std@0.126.0/testing/asserts.ts\";\n```\n\n### Valid:\n\n```typescript\nimport { assertEquals } from \"./deps.ts\";\n```\n\n```typescript\n// deps.ts\n\nexport {\n  assert,\n  assertEquals,\n  assertStringIncludes,\n} from \"https://deno.land/std@0.126.0/testing/asserts.ts\";\n```\n\nyou can refer to the explanation of this convention here\nhttps://docs.deno.com/runtime/manual/basics/modules/#it-seems-unwieldy-to-import-urls-everywhere\n",
    "tags": []
  },
  {
    "code": "no-extra-boolean-cast",
    "docs": "Disallows unnecessary boolean casts\n\nIn certain contexts, such as `if`, `while` or `for` statements, expressions are\nautomatically coerced into a boolean. Therefore, techniques such as double\nnegation (`!!foo`) or casting (`Boolean(foo)`) are unnecessary and produce the\nsame result as without the negation or casting.\n\n### Invalid:\n\n```typescript\nif (!!foo) {}\nif (Boolean(foo)) {}\nwhile (!!foo) {}\nfor (; Boolean(foo);) {}\n```\n\n### Valid:\n\n```typescript\nif (foo) {}\nwhile (foo) {}\nfor (; foo;) {}\n```\n",
    "tags": [
      "recommended"
    ]
  },
  {
    "code": "no-extra-non-null-assertion",
    "docs": "Disallows unnecessary non-null assertions\n\nNon-null assertions are specified with an `!` saying to the compiler that you\nknow this value is not null. Specifying this operator more than once in a row,\nor in combination with the optional chaining operator (`?`) is confusing and\nunnecessary.\n\n### Invalid:\n\n```typescript\nconst foo: { str: string } | null = null;\nconst bar = foo!!.str;\n\nfunction myFunc(bar: undefined | string) {\n  return bar!!;\n}\nfunction anotherFunc(bar?: { str: string }) {\n  return bar!?.str;\n}\n```\n\n### Valid:\n\n```typescript\nconst foo: { str: string } | null = null;\nconst bar = foo!.str;\n\nfunction myFunc(bar: undefined | string) {\n  return bar!;\n}\nfunction anotherFunc(bar?: { str: string }) {\n  return bar?.str;\n}\n```\n",
    "tags": [
      "recommended"
    ]
  },
  {
    "code": "no-fallthrough",
    "docs": "Disallows the implicit fallthrough of case statements\n\nCase statements without a `break` will execute their body and then fallthrough\nto the next case or default block and execute this block as well. While this is\nsometimes intentional, many times the developer has forgotten to add a break\nstatement, intending only for a single case statement to be executed. This rule\nenforces that you either end each case statement with a break statement or an\nexplicit comment that fallthrough was intentional. The fallthrough comment must\ncontain one of `fallthrough`, `falls through` or `fall through`.\n\n### Invalid:\n\n```typescript\nswitch (myVar) {\n  case 1:\n    console.log(\"1\");\n\n  case 2:\n    console.log(\"2\");\n}\n// If myVar = 1, outputs both `1` and `2`.  Was this intentional?\n```\n\n### Valid:\n\n```typescript\nswitch (myVar) {\n  case 1:\n    console.log(\"1\");\n    break;\n\n  case 2:\n    console.log(\"2\");\n    break;\n}\n// If myVar = 1, outputs only `1`\n\nswitch (myVar) {\n  case 1:\n    console.log(\"1\");\n    /* falls through */\n  case 2:\n    console.log(\"2\");\n}\n// If myVar = 1, intentionally outputs both `1` and `2`\n```\n",
    "tags": [
      "recommended"
    ]
  },
  {
    "code": "no-func-assign",
    "docs": "Disallows the overwriting/reassignment of an existing function\n\nJavascript allows for the reassignment of a function definition. This is\ngenerally a mistake on the developers part, or poor coding practice as code\nreadability and maintainability will suffer.\n\n### Invalid:\n\n```typescript\nfunction foo() {}\nfoo = bar;\n\nconst a = function baz() {\n  baz = \"now I'm a string\";\n};\n\nmyFunc = existingFunc;\nfunction myFunc() {}\n```\n\n### Valid:\n\n```typescript\nfunction foo() {}\nconst someVar = foo;\n\nconst a = function baz() {\n  const someStr = \"now I'm a string\";\n};\n\nconst anotherFuncRef = existingFunc;\n\nlet myFuncVar = function () {};\nmyFuncVar = bar; // variable reassignment, not function re-declaration\n```\n",
    "tags": [
      "recommended"
    ]
  },
  {
    "code": "no-global-assign",
    "docs": "Disallows assignment to native Javascript objects\n\nIn Javascript, `String` and `Object` for example are native objects. Like any\nobject, they can be reassigned, but it is almost never wise to do so as this can\nlead to unexpected results and difficult to track down bugs.\n\n### Invalid:\n\n```typescript\nObject = null;\nundefined = true;\nwindow = {};\n```\n",
    "tags": [
      "recommended"
    ]
  },
  {
    "code": "no-implicit-declare-namespace-export",
    "docs": "Disallows the use of implicit exports in [\"ambient\" namespaces].\n\nTypeScript implicitly export all members of an [\"ambient\" namespaces], except\nwhether a named export is present.\n\n[\"ambient\" namespaces]: https://www.typescriptlang.org/docs/handbook/namespaces.html#ambient-namespaces\n\n### Invalid:\n\n```ts\n// foo.ts or foo.d.ts\ndeclare namespace ns {\n  interface ImplicitlyExported {}\n  export type Exported = true;\n}\n```\n\n### Valid:\n\n```ts\n// foo.ts or foo.d.ts\ndeclare namespace ns {\n  interface NonExported {}\n  export {};\n}\n\ndeclare namespace ns {\n  interface Exported {}\n  export { Exported };\n}\n\ndeclare namespace ns {\n  export interface Exported {}\n}\n```\n",
    "tags": []
  },
  {
    "code": "no-import-assertions",
    "docs": "Disallows the `assert` keyword for import attributes\n\nES import attributes (previously called import assertions) has been changed to\nuse the `with` keyword. The old syntax using `assert` is still supported, but\ndeprecated.\n\n### Invalid:\n\n```typescript\nimport obj from \"./obj.json\" assert { type: \"json\" };\nimport(\"./obj2.json\", { assert: { type: \"json\" } });\n```\n\n### Valid:\n\n```typescript\nimport obj from \"./obj.json\" with { type: \"json\" };\nimport(\"./obj2.json\", { with: { type: \"json\" } });\n```\n",
    "tags": [
      "recommended"
    ]
  },
  {
    "code": "no-import-assign",
    "docs": "Disallows reassignment of imported module bindings\n\nES module import bindings should be treated as read-only since modifying them\nduring code execution will likely result in runtime errors. It also makes for\npoor code readability and difficult maintenance.\n\n### Invalid:\n\n```typescript\nimport defaultMod, { namedMod } from \"./mod.js\";\nimport * as modNameSpace from \"./mod2.js\";\n\ndefaultMod = 0;\nnamedMod = true;\nmodNameSpace.someExportedMember = \"hello\";\nmodNameSpace = {};\n```\n\n### Valid:\n\n```typescript\nimport defaultMod, { namedMod } from \"./mod.js\";\nimport * as modNameSpace from \"./mod2.js\";\n\n// properties of bound imports may be set\ndefaultMod.prop = 1;\nnamedMod.prop = true;\nmodNameSpace.someExportedMember.prop = \"hello\";\n```\n",
    "tags": [
      "recommended"
    ]
  },
  {
    "code": "no-inferrable-types",
    "docs": "Disallows easily inferrable types\n\nVariable initializations to JavaScript primitives (and `null`) are obvious in\ntheir type. Specifying their type can add additional verbosity to the code. For\nexample, with `const x: number = 5`, specifying `number` is unnecessary as it is\nobvious that `5` is a number.\n\n### Invalid:\n\n```typescript\nconst a: bigint = 10n;\nconst b: bigint = BigInt(10);\nconst c: boolean = true;\nconst d: boolean = !0;\nconst e: number = 10;\nconst f: number = Number(\"1\");\nconst g: number = Infinity;\nconst h: number = NaN;\nconst i: null = null;\nconst j: RegExp = /a/;\nconst k: RegExp = RegExp(\"a\");\nconst l: RegExp = new RegExp(\"a\");\nconst m: string = \"str\";\nconst n: string = `str`;\nconst o: string = String(1);\nconst p: symbol = Symbol(\"a\");\nconst q: undefined = undefined;\nconst r: undefined = void someValue;\n\nclass Foo {\n  prop: number = 5;\n}\n\nfunction fn(s: number = 5, t: boolean = true) {}\n```\n\n### Valid:\n\n```typescript\nconst a = 10n;\nconst b = BigInt(10);\nconst c = true;\nconst d = !0;\nconst e = 10;\nconst f = Number(\"1\");\nconst g = Infinity;\nconst h = NaN;\nconst i = null;\nconst j = /a/;\nconst k = RegExp(\"a\");\nconst l = new RegExp(\"a\");\nconst m = \"str\";\nconst n = `str`;\nconst o = String(1);\nconst p = Symbol(\"a\");\nconst q = undefined;\nconst r = void someValue;\n\nclass Foo {\n  prop = 5;\n}\n\nfunction fn(s = 5, t = true) {}\n```\n",
    "tags": []
  },
  {
    "code": "no-inner-declarations",
    "docs": "Disallows variable or function definitions in nested blocks\n\nFunction declarations in nested blocks can lead to less readable code and\npotentially unexpected results due to compatibility issues in different\nJavaScript runtimes. This does not apply to named or anonymous functions which\nare valid in a nested block context.\n\nVariables declared with `var` in nested blocks can also lead to less readable\ncode. Because these variables are hoisted to the module root, it is best to\ndeclare them there for clarity. Note that variables declared with `let` or\n`const` are block scoped and therefore this rule does not apply to them.\n\n### Invalid:\n\n```typescript\nif (someBool) {\n  function doSomething() {}\n}\n\nfunction someFunc(someVal: number): void {\n  if (someVal > 4) {\n    var a = 10;\n  }\n}\n```\n\n### Valid:\n\n```typescript\nfunction doSomething() {}\nif (someBool) {}\n\nvar a = 10;\nfunction someFunc(someVal: number): void {\n  var foo = true;\n  if (someVal > 4) {\n    let b = 10;\n    const fn = function doSomethingElse() {};\n  }\n}\n```\n",
    "tags": [
      "recommended"
    ]
  },
  {
    "code": "no-invalid-regexp",
    "docs": "Disallows specifying invalid regular expressions in RegExp constructors\n\nSpecifying an invalid regular expression literal will result in a SyntaxError at\ncompile time, however specifying an invalid regular expression string in the\nRegExp constructor will only be discovered at runtime.\n\n### Invalid:\n\n```typescript\nconst invalidRegExp = new RegExp(\")\");\n```\n\n### Valid:\n\n```typescript\nconst goodRegExp = new RegExp(\".\");\n```\n",
    "tags": [
      "recommended"
    ]
  },
  {
    "code": "no-invalid-triple-slash-reference",
    "docs": "Warns the wrong usage of triple-slash reference directives.\n\nDeno supports the triple-slash reference directives of `types`, `path`, `lib`,\nand `no-default-lib`. This lint rule checks if there is an invalid, badly-formed\ndirective because it is most likely a mistake.\n\nAdditionally, note that only the `types` directive is allowed in JavaScript\nfiles. This directive is useful for telling the TypeScript compiler the location\nof a type definition file that corresponds to a certain JavaScript file.\nHowever, even in the Deno manual of the versions prior to v1.10 (e.g. [v1.9.2]),\nthere was a wrong statement describing that one should use the `path` directive\nin such cases. Actually, the `types` directive should be used. See\n[the latest manual] for more detail. So this rule also detects the usage of the\ndirective other than `types` in JavaScript files and suggests replacing it with\nthe `types` directive.\n\n[v1.9.2]: https://deno.land/manual@v1.9.2/typescript/types#using-the-triple-slash-reference-directive\n[the latest manual]: https://deno.land/manual/typescript/types#using-the-triple-slash-reference-directive\n\n### Invalid:\n\n#### JavaScript\n\n```javascript\n/// <reference path=\"./mod.d.ts\" />\n/// <reference no-default-lib=\"true\" />\n/// <reference foo=\"bar\" />\n\n// ... the rest of the JavaScript ...\n```\n\n#### TypeScript\n\n```typescript\n/// <reference foo=\"bar\" />\n\n// ... the rest of the TypeScript ...\n```\n\n### Valid:\n\n#### JavaScript\n\n```javascript\n/// <reference types=\"./mod.d.ts\" />\n/// <reference lib=\"es2017.string\" />\n\n// ... the rest of the JavaScript ...\n```\n\n#### TypeScript\n\n```typescript\n/// <reference types=\"./mod.d.ts\" />\n/// <reference path=\"./mod.d.ts\" />\n/// <reference lib=\"es2017.string\" />\n/// <reference no-default-lib=\"true\" />\n\n// ... the rest of the TypeScript ...\n```\n",
    "tags": [
      "recommended"
    ]
  },
  {
    "code": "no-irregular-whitespace",
    "docs": "Disallows the use of non-space or non-tab whitespace characters\n\nNon-space or non-tab whitespace characters can be very difficult to spot in your\ncode as editors will often render them invisibly. These invisible characters can\ncause issues or unexpected behaviors. Sometimes these characters are added\ninadvertently through copy/paste or incorrect keyboard shortcuts.\n\nThe following characters are disallowed:\n\n```\n\\u000B - Line Tabulation (\\v) - <VT>\n\\u000C - Form Feed (\\f) - <FF>\n\\u00A0 - No-Break Space - <NBSP>\n\\u0085 - Next Line\n\\u1680 - Ogham Space Mark\n\\u180E - Mongolian Vowel Separator - <MVS>\n\\ufeff - Zero Width No-Break Space - <BOM>\n\\u2000 - En Quad\n\\u2001 - Em Quad\n\\u2002 - En Space - <ENSP>\n\\u2003 - Em Space - <EMSP>\n\\u2004 - Tree-Per-Em\n\\u2005 - Four-Per-Em\n\\u2006 - Six-Per-Em\n\\u2007 - Figure Space\n\\u2008 - Punctuation Space - <PUNCSP>\n\\u2009 - Thin Space\n\\u200A - Hair Space\n\\u200B - Zero Width Space - <ZWSP>\n\\u2028 - Line Separator\n\\u2029 - Paragraph Separator\n\\u202F - Narrow No-Break Space\n\\u205f - Medium Mathematical Space\n\\u3000 - Ideographic Space\n```\n\nTo fix this linting issue, replace instances of the above with regular spaces,\ntabs or new lines. If it's not obvious where the offending character(s) are try\nretyping the line from scratch.\n",
    "tags": [
      "recommended"
    ]
  },
  {
    "code": "no-misused-new",
    "docs": "Disallows defining `constructor`s for interfaces or `new` for classes\n\nSpecifying a `constructor` for an interface or defining a `new` method for a\nclass is incorrect and should be avoided.\n\n### Invalid:\n\n```typescript\nclass C {\n  new(): C;\n}\n\ninterface I {\n  constructor(): void;\n}\n```\n\n### Valid:\n\n```typescript\nclass C {\n  constructor() {}\n}\n\ninterface I {\n  new (): C;\n}\n```\n",
    "tags": [
      "recommended"
    ]
  },
  {
    "code": "no-namespace",
    "docs": "Disallows the use of `namespace` and `module` keywords in TypeScript code.\n\n`namespace` and `module` are both thought of as outdated keywords to organize\nthe code. Instead, it is generally preferable to use ES2015 module syntax (e.g.\n`import`/`export`).\n\nHowever, this rule still allows the use of these keywords in the following two\ncases:\n\n- they are used for defining [\"ambient\" namespaces] along with `declare`\n  keywords\n- they are written in TypeScript's type definition files: `.d.ts`\n\n[\"ambient\" namespaces]: https://www.typescriptlang.org/docs/handbook/namespaces.html#ambient-namespaces\n\n### Invalid:\n\n```typescript\n// foo.ts\nmodule mod {}\nnamespace ns {}\n```\n\n```dts\n// bar.d.ts\n// all usage of `module` and `namespace` keywords are allowed in `.d.ts`\n```\n\n### Valid:\n\n```typescript\n// foo.ts\ndeclare global {}\ndeclare module mod1 {}\ndeclare module \"mod2\" {}\ndeclare namespace ns {}\n```\n\n```dts\n// bar.d.ts\nmodule mod1 {}\nnamespace ns1 {}\ndeclare global {}\ndeclare module mod2 {}\ndeclare module \"mod3\" {}\ndeclare namespace ns2 {}\n```\n",
    "tags": [
      "recommended"
    ]
  },
  {
    "code": "no-new-symbol",
    "docs": "Disallows the use of `new` operators with built-in `Symbol`s\n\n`Symbol`s are created by being called as a function, but we sometimes call it\nwith the `new` operator by mistake. This rule detects such wrong usage of the\n`new` operator.\n\n### Invalid:\n\n```typescript\nconst foo = new Symbol(\"foo\");\n```\n\n### Valid:\n\n```typescript\nconst foo = Symbol(\"foo\");\n\nfunction func(Symbol: typeof SomeClass) {\n  // This `Symbol` is not built-in one\n  const bar = new Symbol();\n}\n```\n",
    "tags": [
      "recommended"
    ]
  },
  {
    "code": "no-node-globals",
    "docs": "Disallows the use of NodeJS global objects.\n\nNodeJS exposes a set of global objects that differs from deno (and the web), so\ncode should not assume they are available. Instead, import the objects from\ntheir defining modules as needed.\n\n### Invalid:\n\n```typescript\n// foo.ts\nconst buf = Buffer.from(\"foo\", \"utf-8\"); // Buffer is not a global object in deno\n```\n\n### Valid:\n\n```typescript\n// foo.ts\nimport { Buffer } from \"node:buffer\";\n\nconst foo = Buffer.from(\"foo\", \"utf-8\");\n```\n",
    "tags": [
      "recommended"
    ]
  },
  {
    "code": "no-non-null-asserted-optional-chain",
    "docs": "Disallow non-null assertions after an optional chain expression\n\n`?.` optional chain expressions provide undefined if an object is `null` or\n`undefined`. Using a `!` non-null assertion to assert the result of an `?.`\noptional chain expression is non-nullable is likely wrong.\n\n### Invalid:\n\n```typescript\nfoo?.bar!;\nfoo?.bar()!;\n```\n\n### Valid:\n\n```typescript\nfoo?.bar;\nfoo?.bar();\n```\n",
    "tags": []
  },
  {
    "code": "no-non-null-assertion",
    "docs": "Disallow non-null assertions using the `!` postfix operator\n\nTypeScript's `!` non-null assertion operator asserts to the type system that an\nexpression is non-nullable, as in not `null` or `undefined`. Using assertions to\ntell the type system new information is often a sign that code is not fully\ntype-safe. It's generally better to structure program logic so that TypeScript\nunderstands when values may be nullable.\n\n### Invalid:\n\n```typescript\ninterface Example {\n  property?: string;\n}\ndeclare const example: Example;\n\nconst includes = example.property!.includes(\"foo\");\n```\n\n### Valid:\n\n```typescript\ninterface Example {\n  property?: string;\n}\ndeclare const example: Example;\n\nconst includes = example.property?.includes(\"foo\") ?? false;\n```\n",
    "tags": []
  },
  {
    "code": "no-obj-calls",
    "docs": "Disallows calling built-in global objects like functions\n\nThe following built-in objects should not be invoked like functions, even though\nthey look like constructors:\n\n- `Math`\n- `JSON`\n- `Reflect`\n- `Atomics`\n\nCalling these as functions would result in runtime errors. This rule statically\nprevents such wrong usage of them.\n\n### Invalid:\n\n```typescript\nconst math = Math();\nconst newMath = new Math();\n\nconst json = JSON();\nconst newJSON = new JSON();\n\nconst reflect = Reflect();\nconst newReflect = new Reflect();\n\nconst atomics = Atomics();\nconst newAtomics = new Atomics();\n```\n\n### Valid:\n\n```typescript\nconst area = (radius: number): number => Math.PI * radius * radius;\n\nconst parsed = JSON.parse(\"{ foo: 42 }\");\n\nconst x = Reflect.get({ x: 1, y: 2 }, \"x\");\n\nconst first = Atomics.load(foo, 0);\n```\n",
    "tags": [
      "recommended"
    ]
  },
  {
    "code": "no-octal",
    "docs": "Disallows expressing octal numbers via numeric literals beginning with `0`\n\nOctal numbers can be expressed via numeric literals with leading `0` like `042`,\nbut this expression often confuses programmers. That's why ECMAScript's strict\nmode throws `SyntaxError` for the expression.\n\nSince ES2015, the other prefix `0o` has been introduced as an alternative. This\nnew one is always encouraged to use in today's code.\n\n### Invalid:\n\n```typescript\nconst a = 042;\nconst b = 7 + 042;\n```\n\n### Valid:\n\n```typescript\nconst a = 0o42;\nconst b = 7 + 0o42;\nconst c = \"042\";\n```\n",
    "tags": [
      "recommended"
    ]
  },
  {
    "code": "no-process-global",
    "docs": "Disallows the use of NodeJS `process` global.\n\nNodeJS and Deno expose `process` global but they are hard to statically analyze\nby tools, so code should not assume they are available. Instead,\n`import process from \"node:process\"`.\n\n### Invalid:\n\n```typescript\n// foo.ts\nconst foo = process.env.FOO;\n```\n\n### Valid:\n\n```typescript\n// foo.ts\nimport process from \"node:process\";\n\nconst foo = process.env.FOO;\n```\n",
    "tags": [
      "recommended"
    ]
  },
  {
    "code": "no-prototype-builtins",
    "docs": "Disallows the use of `Object.prototype` builtins directly\n\nIf objects are created via `Object.create(null)` they have no prototype\nspecified. This can lead to runtime errors when you assume objects have\nproperties from `Object.prototype` and attempt to call the following methods:\n\n- `hasOwnProperty`\n- `isPrototypeOf`\n- `propertyIsEnumerable`\n\nInstead, it's always encouraged to call these methods from `Object.prototype`\nexplicitly.\n\n### Invalid:\n\n```typescript\nconst a = foo.hasOwnProperty(\"bar\");\nconst b = foo.isPrototypeOf(\"bar\");\nconst c = foo.propertyIsEnumerable(\"bar\");\n```\n\n### Valid:\n\n```typescript\nconst a = Object.prototype.hasOwnProperty.call(foo, \"bar\");\nconst b = Object.prototype.isPrototypeOf.call(foo, \"bar\");\nconst c = Object.prototype.propertyIsEnumerable.call(foo, \"bar\");\n```\n",
    "tags": [
      "recommended"
    ]
  },
  {
    "code": "no-redeclare",
    "docs": "Disallows redeclaration of variables, functions, parameters with the same name.\n\nJavaScript allows us to redeclare variables with the same name using `var`, but\nredeclaration should not be used since it can make variables hard to trace.\n\nIn addition, this lint rule disallows redeclaration using `let` or `const` as\nwell, although ESLint allows. This is useful because we can notice a syntax\nerror before actually running the code.\n\nAs for functions and parameters, JavaScript just treats these as runtime errors,\nthrowing `SyntaxError` when being run. It's also beneficial to detect this sort\nof errors statically.\n\n### Invalid:\n\n```typescript\nvar a = 3;\nvar a = 10;\n\nlet b = 3;\nlet b = 10;\n\nconst c = 3;\nconst c = 10;\n\nfunction d() {}\nfunction d() {}\n\nfunction e(arg: number) {\n  var arg: number;\n}\n\nfunction f(arg: number, arg: string) {}\n```\n\n### Valid:\n\n```typescript\nvar a = 3;\nfunction f() {\n  var a = 10;\n}\n\nif (foo) {\n  let b = 2;\n} else {\n  let b = 3;\n}\n```\n",
    "tags": [
      "recommended"
    ]
  },
  {
    "code": "no-regex-spaces",
    "docs": "Disallows multiple spaces in regular expression literals.\n\nMultiple spaces in regular expression literals are generally hard to read when\nthe regex gets complicated. Instead, it's better to use only one space character\nand specify how many times spaces should appear with the `{n}` syntax, for\nexample:\n\n```typescript\n// Multiple spaces in the regex literal are harder to understand how many\n// spaces are expected to be matched\nconst re = /foo   bar/;\n\n// Instead use `{n}` syntax for readability\nconst re = /foo {3}var/;\n```\n\n### Invalid:\n\n```typescript\nconst re1 = /  /;\nconst re2 = /foo  bar/;\nconst re3 = / a b  c d /;\nconst re4 = /foo  {3}bar/;\n\nconst re5 = new RegExp(\"  \");\nconst re6 = new RegExp(\"foo  bar\");\nconst re7 = new RegExp(\" a b  c d \");\nconst re8 = new RegExp(\"foo  {3}bar\");\n```\n\n### Valid:\n\n```typescript\nconst re1 = /foo/;\nconst re2 = / /;\nconst re3 = / {3}/;\nconst re4 = / +/;\nconst re5 = / ?/;\nconst re6 = / */;\n\nconst re7 = new RegExp(\"foo\");\nconst re8 = new RegExp(\" \");\nconst re9 = new RegExp(\" {3}\");\nconst re10 = new RegExp(\" +\");\nconst re11 = new RegExp(\" ?\");\nconst re12 = new RegExp(\" *\");\n```\n",
    "tags": [
      "recommended"
    ]
  },
  {
    "code": "no-self-assign",
    "docs": "Disallows self assignments\n\nSelf assignments like `a = a;` have no effect at all. If there are self\nassignments in the code, most likely it means that the author is still in the\nprocess of refactoring and there's remaining work they have to do.\n\n### Invalid:\n\n```typescript\na = a;\n[a] = [a];\n[a, b] = [a, b];\n[a, b] = [a, c];\n[a, ...b] = [a, ...b];\na.b = a.b;\n```\n\n### Valid:\n\n```typescript\nlet a = a;\na += a;\na = [a];\n[a, b] = [b, a];\na.b = a.c;\n```\n",
    "tags": [
      "recommended"
    ]
  },
  {
    "code": "no-self-compare",
    "docs": "Disallows comparisons where both sides are exactly the same.\n\nComparing a variable or value against itself is usually an error, either a typo\nor refactoring error. It is confusing to the reader and may potentially\nintroduce a runtime error.\n\n### Invalid:\n\n```typescript\nif (x === x) {\n}\nif (\"x\" === \"x\") {\n}\nif (a.b === a.b) {\n}\nif (a[\"b\"] === a[\"b\"]) {\n}\n```\n\n### Valid:\n\n```typescript\nif (x === y) {\n}\nif (\"x\" === \"y\") {\n}\nif (a.b === a.c) {\n}\nif (a[\"b\"] === a[\"c\"]) {\n}\n```\n",
    "tags": []
  },
  {
    "code": "no-setter-return",
    "docs": "Disallows returning values from setters.\n\nSetters are supposed to be used for setting some value to the property, which\nmeans that returning a value from a setter makes no sense. In fact, returned\nvalues are ignored and cannot ever be used at all although returning a value\nfrom a setter produces no error. This is why static check for this mistake by\nthe linter is quite beneficial.\n\nNote that returning without a value is allowed; this is a useful technique to do\nearly-return from a function.\n\n### Invalid:\n\n```typescript\nconst a = {\n  set foo(x: number) {\n    return \"something\";\n  },\n};\n\nclass B {\n  private set foo(x: number) {\n    return \"something\";\n  }\n}\n\nconst c = {\n  set foo(x: boolean) {\n    if (x) {\n      return 42;\n    }\n  },\n};\n```\n\n### Valid:\n\n```typescript\n// return without a value is allowed since it is used to do early-return\nconst a = {\n  set foo(x: number) {\n    if (x % 2 == 0) {\n      return;\n    }\n  },\n};\n\n// not a setter, but a getter\nclass B {\n  get foo() {\n    return 42;\n  }\n}\n\n// not a setter\nconst c = {\n  set(x: number) {\n    return \"something\";\n  },\n};\n```\n",
    "tags": [
      "recommended"
    ]
  },
  {
    "code": "no-shadow-restricted-names",
    "docs": "Disallows shadowing of restricted names.\n\nThe following (a) properties of the global object, or (b) identifiers are\n\"restricted\" names in JavaScript:\n\n- [`NaN`]\n- [`Infinity`]\n- [`undefined`]\n- [`eval`]\n- [`arguments`]\n\nThese names are _NOT_ reserved in JavaScript, which means that nothing prevents\none from assigning other values into them (i.e. shadowing). In other words, you\nare allowed to use, say, `undefined` as an identifier or variable name. (For\nmore details see [MDN])\n\n[`NaN`]: https://developer.mozilla.org/en-US/docs/Web/JavaScript/Reference/Global_Objects/NaN\n[`Infinity`]: https://developer.mozilla.org/en-US/docs/Web/JavaScript/Reference/Global_Objects/Infinity\n[`undefined`]: https://developer.mozilla.org/en-US/docs/Web/JavaScript/Reference/Global_Objects/undefined\n[`eval`]: https://developer.mozilla.org/en-US/docs/Web/JavaScript/Reference/Global_Objects/eval\n[`arguments`]: https://developer.mozilla.org/en-US/docs/Web/JavaScript/Reference/Functions/arguments\n[MDN]: https://developer.mozilla.org/en-US/docs/Web/JavaScript/Reference/Global_Objects/undefined#description\n\n```typescript\nfunction foo() {\n  const undefined = \"bar\";\n  console.log(undefined); // output: \"bar\"\n}\n```\n\nOf course, shadowing like this most likely confuse other developers and should\nbe avoided. This lint rule detects and warn them.\n\n### Invalid:\n\n```typescript\nconst undefined = 42;\n\nfunction NaN() {}\n\nfunction foo(Infinity) {}\n\nconst arguments = () => {};\n\ntry {\n} catch (eval) {}\n```\n\n### Valid:\n\n```typescript\n// If not assigned a value, `undefined` may be shadowed\nconst undefined;\n\nconst Object = 42;\n\nfunction foo(a: number, b: string) {}\n\ntry {\n} catch (e) {}\n```\n",
    "tags": [
      "recommended"
    ]
  },
  {
    "code": "no-sparse-arrays",
    "docs": "Disallows sparse arrays\n\nSparse arrays are arrays that contain _empty slots_, which later could be\nhandled either as `undefined` value or skipped by array methods, and this may\nlead to unexpected behavior:\n\n```typescript\n[1, , 2].join(); // => '1,,2'\n[1, undefined, 2].join(); // => '1,,2'\n\n[1, , 2].flatMap((item) => item); // => [1, 2]\n[1, undefined, 2].flatMap((item) => item); // => [1, undefined, 2]\n```\n\n### Invalid:\n\n```typescript\nconst items = [\"foo\", , \"bar\"];\n```\n\n### Valid:\n\n```typescript\nconst items = [\"foo\", \"bar\"];\n```\n",
    "tags": []
  },
  {
    "code": "no-sync-fn-in-async-fn",
    "docs": "Disallow sync function inside async function\n\nUsing sync functions like `Deno.readTextFileSync` blocks the deno event loop so\nit's not recommended to use it inside of an async function, because it stops\nprogress of all other async tasks.\n\n### Invalid:\n\n```javascript\nasync function foo() {\n  Deno.readTextFileSync(\"\");\n}\n\nconst fooFn = async function foo() {\n  Deno.readTextFileSync(\"\");\n};\n\nconst fooFn = async () => {\n  Deno.readTextFileSync(\"\");\n};\n```\n\n### Valid:\n\n```javascript\nasync function foo() {\n  await Deno.readTextFile(\"\");\n}\n\nfunction foo() {\n  Deno.readTextFileSync(\"\");\n}\n\nconst fooFn = function foo() {\n  Deno.readTextFileSync(\"\");\n};\n\nconst fooFn = () => {\n  Deno.readTextFileSync(\"\");\n};\n```\n",
    "tags": []
  },
  {
    "code": "no-this-alias",
    "docs": "Disallows assigning variables to `this`.\n\nIn most cases, storing a reference to `this` in a variable could be avoided by\nusing arrow functions properly, since they establish `this` based on the scope\nwhere the arrow function is defined.\n\nLet's take a look at a concrete example:\n\n```typescript\nconst obj = {\n  count: 0,\n  doSomethingLater() {\n    setTimeout(function () { // this function executes on the global scope; `this` evalutes to `globalThis`\n      this.count++;\n      console.log(this.count);\n    }, 300);\n  },\n};\n\nobj.doSomethingLater();\n// `NaN` is printed, because the property `count` is not in the global scope.\n```\n\nIn the above example, `this` in the function passed to `setTimeout` evaluates to\n`globalThis`, which results in the expected value `1` not being printed.\n\nIf you wanted to work around it without arrow functions, you would store a\nreference to `this` in another variable:\n\n```typescript\nconst obj = {\n  count: 0,\n  doSomethingLater() {\n    const self = this; // store a reference to `this` in `self`\n    setTimeout(function () {\n      // use `self` instead of `this`\n      self.count++;\n      console.log(self.count);\n    }, 300);\n  },\n};\n\nobj.doSomethingLater();\n// `1` is printed as expected\n```\n\nBut in this case arrow functions come in handy. With arrow functions, the code\nbecomes way clearer and easier to understand:\n\n```typescript\nconst obj = {\n  count: 0,\n  doSomethingLater() {\n    setTimeout(() => { // pass an arrow function\n      // `this` evaluates to `obj` here\n      this.count++;\n      console.log(this.count);\n    }, 300);\n  },\n};\n\nobj.doSomethingLater();\n// `1` is printed as expected\n```\n\nThis example is taken from\n[MDN](https://developer.mozilla.org/en-US/docs/Web/JavaScript/Reference/Functions/Arrow_functions).\n\n### Invalid:\n\n```typescript\nconst self = this;\n\nfunction foo() {\n  const self = this;\n}\n\nconst bar = () => {\n  const self = this;\n};\n```\n\n### Valid:\n\n```typescript\nconst self = \"this\";\n\nconst [foo] = this;\n```\n",
    "tags": [
      "recommended"
    ]
  },
  {
    "code": "no-this-before-super",
    "docs": "Disallows use of `this` or `super` before calling `super()` in constructors.\n\nThe access to `this` or `super` before calling `super()` in the constructor of\nderived classes leads to [`ReferenceError`]. To prevent it, this lint rule\nchecks if there are accesses to `this` or `super` before calling `super()` in\nconstructors.\n\n[`ReferenceError`]: https://developer.mozilla.org/en-US/docs/Web/JavaScript/Reference/Global_Objects/ReferenceError\n\n### Invalid:\n\n```typescript\nclass A extends B {\n  constructor() {\n    this.foo = 0;\n    super();\n  }\n}\n\nclass C extends D {\n  constructor() {\n    super.foo();\n    super();\n  }\n}\n```\n\n### Valid:\n\n```typescript\nclass A extends B {\n  constructor() {\n    super();\n    this.foo = 0;\n  }\n}\n\nclass C extends D {\n  constructor() {\n    super();\n    super.foo();\n  }\n}\n\nclass E {\n  constructor() {\n    this.foo = 0;\n  }\n}\n```\n",
    "tags": [
      "recommended"
    ]
  },
  {
    "code": "no-throw-literal",
    "docs": "Disallow throwing literals as exceptions\n\nIt is considered good practice to only `throw` the `Error` object itself or an\nobject using the `Error` object as base objects for user-defined exceptions. The\nfundamental benefit of `Error` objects is that they automatically keep track of\nwhere they were built and originated.\n\n### Invalid:\n\n```typescript\nthrow \"error\";\nthrow 0;\nthrow undefined;\nthrow null;\n```\n\n### Valid:\n\n```typescript\nthrow new Error(\"error\");\n```\n",
    "tags": []
  },
  {
    "code": "no-top-level-await",
    "docs": "Disallows the use of top level await expressions.\n\nTop level await cannot be used when distributing CommonJS/UMD via dnt.\n\n### Invalid:\n\n```typescript\nawait foo();\nfor await (item of items) {}\n```\n\n### Valid:\n\n```typescript\nasync function foo() {\n  await task();\n}\nasync function foo() {\n  for await (item of items) {}\n}\n```\n",
    "tags": []
  },
  {
    "code": "no-undef",
    "docs": "Disallow the use of undeclared variables\n\n### Invalid:\n\n```typescript\nconst foo = someFunction();\nconst bar = a + 1;\n```\n",
    "tags": []
  },
  {
    "code": "no-unreachable",
    "docs": "Disallows the unreachable code after the control flow statements.\n\nBecause the control flow statements (`return`, `throw`, `break` and `continue`)\nunconditionally exit a block of code, any statements after them cannot be\nexecuted.\n\n### Invalid:\n\n```typescript\nfunction foo() {\n  return true;\n  console.log(\"done\");\n}\n```\n\n```typescript\nfunction bar() {\n  throw new Error(\"Oops!\");\n  console.log(\"done\");\n}\n```\n\n```typescript\nwhile (value) {\n  break;\n  console.log(\"done\");\n}\n```\n\n```typescript\nthrow new Error(\"Oops!\");\nconsole.log(\"done\");\n```\n\n```typescript\nfunction baz() {\n  if (Math.random() < 0.5) {\n    return;\n  } else {\n    throw new Error();\n  }\n  console.log(\"done\");\n}\n```\n\n```typescript\nfor (;;) {}\nconsole.log(\"done\");\n```\n\n### Valid\n\n```typescript\nfunction foo() {\n  return bar();\n  function bar() {\n    return 1;\n  }\n}\n```\n",
    "tags": [
      "recommended"
    ]
  },
  {
    "code": "no-unsafe-finally",
    "docs": "Disallows the use of control flow statements within `finally` blocks.\n\nUse of the control flow statements (`return`, `throw`, `break` and `continue`)\noverrides the usage of any control flow statements that might have been used in\nthe `try` or `catch` blocks, which is usually not the desired behaviour.\n\n### Invalid:\n\n```typescript\nlet foo = function () {\n  try {\n    return 1;\n  } catch (err) {\n    return 2;\n  } finally {\n    return 3;\n  }\n};\n```\n\n```typescript\nlet foo = function () {\n  try {\n    return 1;\n  } catch (err) {\n    return 2;\n  } finally {\n    throw new Error();\n  }\n};\n```\n\n### Valid:\n\n```typescript\nlet foo = function () {\n  try {\n    return 1;\n  } catch (err) {\n    return 2;\n  } finally {\n    console.log(\"hola!\");\n  }\n};\n```\n",
    "tags": [
      "recommended"
    ]
  },
  {
    "code": "no-unsafe-negation",
    "docs": "Disallows the usage of negation operator `!` as the left operand of relational\noperators.\n\n`!` operators appearing in the left operand of the following operators will\nsometimes cause an unexpected behavior because of the operator precedence:\n\n- `in` operator\n- `instanceof` operator\n\nFor example, when developers write a code like `!key in someObject`, most likely\nthey want it to behave just like `!(key in someObject)`, but actually it behaves\nlike `(!key) in someObject`. This lint rule warns such usage of `!` operator so\nit will be less confusing.\n\n### Invalid:\n\n<!-- deno-fmt-ignore -->\n\n```typescript\nif (!key in object) {}\nif (!foo instanceof Foo) {}\n```\n\n### Valid:\n\n```typescript\nif (!(key in object)) {}\nif (!(foo instanceof Foo)) {}\nif ((!key) in object) {}\nif ((!foo) instanceof Foo) {}\n```\n",
    "tags": [
      "recommended"
    ]
  },
  {
    "code": "no-unused-labels",
    "docs": "Disallows unused labels.\n\nA label that is declared but never used is most likely developer's mistake. If\nthat label is meant to be used, then write a code so that it will be used.\nOtherwise, remove the label.\n\n### Invalid:\n\n```typescript\nLABEL1:\nwhile (true) {\n  console.log(42);\n}\n\nLABEL2:\nfor (let i = 0; i < 5; i++) {\n  console.log(42);\n}\n\nLABEL3:\nfor (const x of xs) {\n  console.log(x);\n}\n```\n\n### Valid:\n\n```typescript\nLABEL1:\nwhile (true) {\n  console.log(42);\n  break LABEL1;\n}\n\nLABEL2:\nfor (let i = 0; i < 5; i++) {\n  console.log(42);\n  continue LABEL2;\n}\n\nfor (const x of xs) {\n  console.log(x);\n}\n```\n",
    "tags": [
      "recommended"
    ]
  },
  {
    "code": "no-unused-vars",
    "docs": "Enforces all variables are used at least once.\n\nIf there are variables that are declared but not used anywhere, it's most likely\nbecause of incomplete refactoring. This lint rule detects and warns such unused\nvariables.\n\nVariable `a` is considered to be \"used\" if any of the following conditions are\nsatisfied:\n\n- its value is read out, like `console.log(a)` or `let otherVariable = a;`\n- it's called or constructed, like `a()` or `new a()`\n- it's exported, like `export const a = 42;`\n\nIf a variable is just assigned to a value but never read out, then it's\nconsidered to be _\"not used\"_.\n\n```typescript\nlet a;\na = 42;\n\n// `a` is never read out\n```\n\nIf you want to declare unused variables intentionally, prefix them with the\nunderscore character `_`, like `_a`. This rule ignores variables that are\nprefixed with `_`.\n\n### Invalid:\n\n```typescript\nconst a = 0;\n\nconst b = 0; // this `b` is never used\nfunction foo() {\n  const b = 1; // this `b` is used\n  console.log(b);\n}\nfoo();\n\nlet c = 2;\nc = 3;\n\n// recursive function calls are not considered to be used, because only when `d`\n// is called from outside the function body can we say that `d` is actually\n// called after all.\nfunction d() {\n  d();\n}\n\n// `x` is never used\nexport function e(x: number): number {\n  return 42;\n}\n\nconst f = \"unused variable\";\n```\n\n### Valid:\n\n```typescript\nconst a = 0;\nconsole.log(a);\n\nconst b = 0;\nfunction foo() {\n  const b = 1;\n  console.log(b);\n}\nfoo();\nconsole.log(b);\n\nlet c = 2;\nc = 3;\nconsole.log(c);\n\nfunction d() {\n  d();\n}\nd();\n\nexport function e(x: number): number {\n  return x + 42;\n}\n\nexport const f = \"exported variable\";\n```\n",
    "tags": [
      "recommended"
    ]
  },
  {
    "code": "no-var",
    "docs": "Enforces the use of block scoped variables over more error prone function scoped\nvariables. Block scoped variables are defined using `const` and `let` keywords.\n\n`const` and `let` keywords ensure the variables defined using these keywords are\nnot accessible outside their block scope. On the other hand, variables defined\nusing `var` keyword are only limited by their function scope.\n\n### Invalid:\n\n```typescript\nvar foo = \"bar\";\n```\n\n### Valid:\n\n```typescript\nconst foo = 1;\nlet bar = 2;\n```\n",
    "tags": [
      "recommended"
    ]
  },
  {
    "code": "no-window",
    "docs": "Disallows the use of the `window` object.\n\nThe `window` global is no longer available in Deno. Deno does not have a window\nand `typeof window === \"undefined\"` is often used to tell if the code is running\nin the browser.\n\n### Invalid:\n\n```typescript\nconst a = await window.fetch(\"https://deno.land\");\n\nconst b = window.Deno.metrics();\nconsole.log(window);\n\nwindow.addEventListener(\"load\", () => {\n  console.log(\"Loaded.\");\n});\n```\n\n### Valid:\n\n```typescript\nconst a1 = await fetch(\"https://deno.land\");\nconst a2 = await globalThis.fetch(\"https://deno.land\");\nconst a3 = await self.fetch(\"https://deno.land\");\n\nconst b1 = Deno.metrics();\nconst b2 = globalThis.Deno.metrics();\nconst b3 = self.Deno.metrics();\nconsole.log(globalThis);\n\naddEventListener(\"load\", () => {\n  console.log(\"Loaded.\");\n});\n```\n",
    "tags": [
      "recommended"
    ]
  },
  {
    "code": "no-window-prefix",
    "docs": "Disallows the use of Web APIs via the `window` object.\n\nIn most situations, the global variable `window` works like `globalThis`. For\nexample, you could call the `fetch` API like `window.fetch(..)` instead of\n`fetch(..)` or `globalThis.fetch(..)`. In Web Workers, however, `window` is not\navailable, but instead `self`, `globalThis`, or no prefix work fine. Therefore,\nfor compatibility between Web Workers and other contexts, it's highly\nrecommended to not access global properties via `window`.\n\nSome APIs, including `window.alert`, `window.location` and `window.history`, are\nallowed to call with `window` because these APIs are not supported or have\ndifferent meanings in Workers. In other words, this lint rule complains about\nthe use of `window` only if it's completely replaceable with `self`,\n`globalThis`, or no prefix.\n\n### Invalid:\n\n```typescript\nconst a = await window.fetch(\"https://deno.land\");\n\nconst b = window.Deno.metrics();\n```\n\n### Valid:\n\n```typescript\nconst a1 = await fetch(\"https://deno.land\");\nconst a2 = await globalThis.fetch(\"https://deno.land\");\nconst a3 = await self.fetch(\"https://deno.land\");\n\nconst b1 = Deno.metrics();\nconst b2 = globalThis.Deno.metrics();\nconst b3 = self.Deno.metrics();\n\n// `alert` is allowed to call with `window` because it's not supported in Workers\nwindow.alert(\"🍣\");\n\n// `location` is also allowed\nwindow.location.host;\n```\n",
    "tags": [
      "recommended"
    ]
  },
  {
    "code": "no-with",
    "docs": "Disallows the usage of `with` statements.\n\nThe `with` statement is discouraged as it may be the source of confusing bugs\nand compatibility issues. For more details, see [with - JavaScript | MDN].\n\n[with - JavaScript | MDN]: https://developer.mozilla.org/en-US/docs/Web/JavaScript/Reference/Statements/with\n\n### Invalid:\n\n```typescript\nwith (someVar) {\n  console.log(\"foo\");\n}\n```\n",
    "tags": [
      "recommended"
    ]
  },
  {
    "code": "prefer-as-const",
    "docs": "Recommends using const assertion (`as const`) over explicitly specifying literal\ntypes or using type assertion.\n\nWhen declaring a new variable of a primitive literal type, there are three ways:\n\n1. adding an explicit type annotation\n2. using normal type assertion (like `as \"foo\"`, or `<\"foo\">`)\n3. using const assertion (`as const`)\n\nThis lint rule suggests using const assertion because it will generally lead to\na safer code. For more details about const assertion, see\n[the official handbook](https://www.typescriptlang.org/docs/handbook/release-notes/typescript-3-4.html#const-assertions).\n\n### Invalid:\n\n```typescript\nlet a: 2 = 2; // type annotation\nlet b = 2 as 2; // type assertion\nlet c = <2> 2; // type assertion\nlet d = { foo: 1 as 1 }; // type assertion\n```\n\n### Valid:\n\n```typescript\nlet a = 2 as const;\nlet b = 2 as const;\nlet c = 2 as const;\nlet d = { foo: 1 as const };\n\nlet x = 2;\nlet y: string = \"hello\";\nlet z: number = someVariable;\n```\n",
    "tags": [
      "recommended"
    ]
  },
  {
    "code": "prefer-ascii",
    "docs": "Ensures that the code is fully written in ASCII characters.\n\nV8, the JavaScript engine Deno relies on, provides a method that strings get\npopulated outside V8's heap. In particular, if they are composed of one-byte\ncharacters only, V8 can handle them much more efficiently through\n[`v8::String::ExternalOneByteStringResource`]. In order to leverage this V8\nfeature in the internal of Deno, this rule checks if all characters in the code\nare ASCII.\n\n[`v8::String::ExternalOneByteStringResource`]: https://v8.github.io/api/head/classv8_1_1String_1_1ExternalOneByteStringResource.html\n\nThat said, you can also make use of this lint rule for something other than\nDeno's internal JavaScript code. If you want to make sure your codebase is made\nup of ASCII characters only (e.g. want to disallow non-ASCII identifiers) for\nsome reasons, then this rule will be helpful.\n\n### Invalid:\n\n```typescript\nconst π = Math.PI;\n\n// string literals are also checked\nconst ninja = \"🥷\";\n\nfunction こんにちは(名前: string) {\n  console.log(`こんにちは、${名前}さん`);\n}\n\n// “comments” are also checked\n// ^        ^\n// |        U+201D\n// U+201C\n```\n\n### Valid:\n\n```typescript\nconst pi = Math.PI;\n\nconst ninja = \"ninja\";\n\nfunction hello(name: string) {\n  console.log(`Hello, ${name}`);\n}\n\n// \"comments\" are also checked\n```\n",
    "tags": []
  },
  {
    "code": "prefer-const",
    "docs": "Recommends declaring variables with [`const`] over [`let`].\n\nSince ES2015, JavaScript supports [`let`] and [`const`] for declaring variables.\nIf variables are declared with [`let`], then they become mutable; we can set\nother values to them afterwards. Meanwhile, if declared with [`const`], they are\nimmutable; we cannot perform re-assignment to them.\n\nIn general, to make the codebase more robust, maintainable, and readable, it is\nhighly recommended to use [`const`] instead of [`let`] wherever possible. The\nfewer mutable variables are, the easier it should be to keep track of the\nvariable states while reading through the code, and thus it is less likely to\nwrite buggy code. So this lint rule checks if there are [`let`] variables that\ncould potentially be declared with [`const`] instead.\n\nNote that this rule does not check for [`var`] variables. Instead,\n[the `no-var` rule](https://lint.deno.land/rules/no-var) is responsible for\ndetecting and warning [`var`] variables.\n\n[`let`]: https://developer.mozilla.org/en-US/docs/Web/JavaScript/Reference/Statements/let\n[`const`]: https://developer.mozilla.org/en-US/docs/Web/JavaScript/Reference/Statements/const\n[`var`]: https://developer.mozilla.org/en-US/docs/Web/JavaScript/Reference/Statements/var\n\n### Invalid:\n\n```typescript\nlet a = 0;\n\nlet b = 0;\nsomeOperation(b);\n\n// `const` could be used instead\nfor (let c in someObject) {}\n\n// `const` could be used instead\nfor (let d of someArray) {}\n\n// variable that is uninitialized at first and then assigned in the same scope is NOT allowed\n// because we could simply write it like `const e = 2;` instead\nlet e;\ne = 2;\n```\n\n### Valid:\n\n```typescript\n// uninitialized variable is allowed\nlet a;\n\nlet b = 0;\nb += 1;\n\nlet c = 0;\nc = 1;\n\n// variable that is uninitialized at first and then assigned in the same scope _two or more times_ is allowed\n// because we cannot represent it with `const`\nlet d;\nd = 2;\nd = 3;\n\nconst e = 0;\n\n// `f` is mutated through `f++`\nfor (let f = 0; f < someArray.length; f++) {}\n\n// variable that is initialized (or assigned) in another scope is allowed\nlet g;\nfunction func1() {\n  g = 42;\n}\n\n// conditionally initialized variable is allowed\nlet h;\nif (trueOrFalse) {\n  h = 0;\n}\n```\n",
    "tags": [
      "recommended"
    ]
  },
  {
    "code": "prefer-namespace-keyword",
    "docs": "Recommends the use of `namespace` keyword over `module` keyword when declaring\nTypeScript module.\n\nTypeScript supports the `module` keyword for organizing code, but this wording\ncan lead to a confusion with the ECMAScript's module. Since TypeScript v1.5, it\nhas provided us with the alternative keyword `namespace`, encouraging us to\nalways use `namespace` instead whenever we write TypeScript these days. See\n[TypeScript v1.5 release note](https://www.typescriptlang.org/docs/handbook/release-notes/typescript-1-5.html#namespace-keyword)\nfor more details.\n\n### Invalid:\n\n```typescript\nmodule modA {}\n\ndeclare module modB {}\n```\n\n### Valid:\n\n```typescript\nnamespace modA {}\n\n// \"ambient modules\" are allowed\n// https://www.typescriptlang.org/docs/handbook/modules.html#ambient-modules\ndeclare module \"modB\";\ndeclare module \"modC\" {}\n```\n",
    "tags": [
      "recommended"
    ]
  },
  {
    "code": "prefer-primordials",
    "docs": "Suggests using frozen intrinsics from `primordials` rather than the default\nglobals.\n\nThis lint rule is designed to be dedicated to Deno's internal code. Normal users\ndon't have to run this rule for their code.\n\nPrimordials are a frozen set of all intrinsic objects in the runtime, which we\nshould use in the Deno's internal to avoid the risk of prototype pollution. This\nrule detects the direct use of global intrinsics and suggests replacing it with\nthe corresponding one from the `primordials` object.\n\nOne such example is:\n\n```javascript\nconst arr = getSomeArrayOfNumbers();\nconst evens = arr.filter((val) => val % 2 === 0);\n```\n\nThe second line of this example should be:\n\n```javascript\nconst evens = primordials.ArrayPrototypeFilter(arr, (val) => val % 2 === 0);\n```\n\n### Invalid:\n\n```javascript\nconst arr = new Array();\n\nconst s = JSON.stringify({});\n\nconst i = parseInt(\"42\");\n\nconst { ownKeys } = Reflect;\n```\n\n### Valid:\n\n```javascript\nconst { Array } = primordials;\nconst arr = new Array();\n\nconst { JSONStringify } = primordials;\nconst s = JSONStringify({});\n\nconst { NumberParseInt } = primordials;\nconst i = NumberParseInt(\"42\");\n\nconst { ReflectOwnKeys } = primordials;\n```\n",
    "tags": []
  },
  {
    "code": "require-await",
    "docs": "Disallows async functions that have no await expression or await using\ndeclaration\n\nIn general, the primary reason to use async functions is to use await\nexpressions or await using declarations inside. If an async function has\nneither, it is most likely an unintentional mistake.\n\n### Invalid:\n\n```typescript\nasync function f1() {\n  doSomething();\n}\n\nconst f2 = async () => {\n  doSomething();\n};\n\nconst f3 = async () => doSomething();\n\nconst obj = {\n  async method() {\n    doSomething();\n  },\n};\n\nclass MyClass {\n  async method() {\n    doSomething();\n  }\n}\n```\n\n### Valid:\n\n```typescript\nawait asyncFunction();\n\nfunction normalFunction() {\n  doSomething();\n}\n\nasync function f1() {\n  await asyncFunction();\n}\n\nconst f2 = async () => {\n  await asyncFunction();\n};\n\nconst f3 = async () => await asyncFunction();\n\nasync function f4() {\n  for await (const num of asyncIterable) {\n    console.log(num);\n  }\n}\n\nasync function f5() {\n  using = createResource();\n}\n\n// empty functions are valid\nasync function emptyFunction() {}\nconst emptyArrowFunction = async () => {};\n\n// generators are also valid\nasync function* gen() {\n  console.log(42);\n}\n```\n",
    "tags": [
      "recommended"
    ]
  },
  {
    "code": "require-yield",
    "docs": "Disallows generator functions that have no `yield`.\n\nJavaScript provides generator functions expressed as `function*`, where we can\npause and later resume the function execution at the middle points. At these\npoints we use the `yield` keyword. In other words, it makes no sense at all to\ncreate generator functions that contain no `yield` keyword, since such functions\ncould be written as normal functions.\n\n### Invalid:\n\n```typescript\nfunction* f1() {\n  return \"f1\";\n}\n```\n\n### Valid:\n\n```typescript\nfunction* f1() {\n  yield \"f1\";\n}\n\n// generator function with empty body is allowed\nfunction* f2() {}\n\nfunction f3() {\n  return \"f3\";\n}\n```\n",
    "tags": [
      "recommended"
    ]
  },
  {
    "code": "single-var-declarator",
    "docs": "Disallows multiple variable definitions in the same declaration statement\n\n### Invalid:\n\n```typescript\nconst foo = 1, bar = \"2\";\n```\n\n### Valid:\n\n```typescript\nconst foo = 1;\nconst bar = \"2\";\n```\n",
    "tags": []
  },
  {
    "code": "triple-slash-reference",
    "docs": "Disallow certain triple slash directives in favor of ES6-style import\ndeclarations\n\nTypeScript's `///` triple-slash references are a way to indicate that types from\nanother module are available in a file. Use of triple-slash reference type\ndirectives is generally discouraged in favor of ECMAScript Module imports. This\nrule reports on the use of `/// <reference path=\"...\" />`,\n`/// <reference types=\"...\" />`, or `/// <reference lib=\"...\" />` directives.\n\n### Invalid:\n\n```typescript\n/// <reference types=\"foo\" />\nimport * as foo from \"foo\";\n```\n\n### Valid:\n\n```typescript\nimport * as foo from \"foo\";\n```\n",
    "tags": []
  },
  {
    "code": "use-isnan",
    "docs": "Disallows comparisons to `NaN`.\n\nBecause `NaN` is unique in JavaScript by not being equal to anything, including\nitself, the results of comparisons to `NaN` are confusing:\n\n- `NaN === NaN` or `NaN == NaN` evaluate to `false`\n- `NaN !== NaN` or `NaN != NaN` evaluate to `true`\n\nTherefore, this rule makes you use the `isNaN()` or `Number.isNaN()` to judge\nthe value is `NaN` or not.\n\n### Invalid:\n\n```typescript\nif (foo == NaN) {\n  // ...\n}\n\nif (foo != NaN) {\n  // ...\n}\n\nswitch (NaN) {\n  case foo:\n    // ...\n}\n\nswitch (foo) {\n  case NaN:\n    // ...\n}\n```\n\n### Valid:\n\n```typescript\nif (isNaN(foo)) {\n  // ...\n}\n\nif (!isNaN(foo)) {\n  // ...\n}\n```\n",
    "tags": [
      "recommended"
    ]
  },
  {
    "code": "valid-typeof",
    "docs": "Restricts the use of the `typeof` operator to a specific set of string literals.\n\nWhen used with a value the `typeof` operator returns one of the following\nstrings:\n\n- `\"undefined\"`\n- `\"object\"`\n- `\"boolean\"`\n- `\"number\"`\n- `\"string\"`\n- `\"function\"`\n- `\"symbol\"`\n- `\"bigint\"`\n\nThis rule disallows comparison with anything other than one of these string\nliterals when using the `typeof` operator, as this likely represents a typing\nmistake in the string. The rule also disallows comparing the result of a\n`typeof` operation with any non-string literal value, such as `undefined`, which\ncan represent an inadvertent use of a keyword instead of a string. This includes\ncomparing against string variables even if they contain one of the above values\nas this cannot be guaranteed. An exception to this is comparing the results of\ntwo `typeof` operations as these are both guaranteed to return on of the above\nstrings.\n\n### Invalid:\n\n```typescript\n// typo\ntypeof foo === \"strnig\";\ntypeof foo == \"undefimed\";\ntypeof bar != \"nunber\";\ntypeof bar !== \"fucntion\";\n\n// compare with non-string literals\ntypeof foo === undefined;\ntypeof bar == Object;\ntypeof baz === anotherVariable;\ntypeof foo == 5;\n```\n\n### Valid:\n\n```typescript\ntypeof foo === \"undefined\";\ntypeof bar == \"object\";\ntypeof baz === \"string\";\ntypeof bar === typeof qux;\n```\n",
    "tags": [
      "recommended"
    ]
  },
  {
    "code": "verbatim-module-syntax",
    "docs": "Enforces type imports to be declared as type imports.\n\nThis rule ensures that the code works when the `verbatimModuleSyntax` TypeScript\ncompiler option is enabled. This is useful in libraries distributing TypeScript\ncode in order to work in more scenarios.\n\n### Invalid:\n\n```typescript\nimport { Person } from \"./person.ts\";\n\nconst person: Person = {\n  name: \"David\",\n};\nconsole.log(person);\n```\n\n```typescript\nimport { output, Person } from \"./person.ts\";\n\nconst person: Person = {\n  name: \"David\",\n};\noutput(person);\n```\n\n### Valid:\n\n```typescript\nimport type { Person } from \"./person.ts\";\n\nconst person: Person = {\n  name: \"David\",\n};\nconsole.log(person);\n```\n\n```typescript\nimport { output, type Person } from \"./person.ts\";\n\nconst person: Person = {\n  name: \"David\",\n};\noutput(person);\n```\n",
    "tags": [
      "jsr"
    ]
  }
]<|MERGE_RESOLUTION|>--- conflicted
+++ resolved
@@ -122,32 +122,46 @@
     "tags": []
   },
   {
-<<<<<<< HEAD
+    "code": "jsx-boolean-value",
+    "docs": "Enforce a consistent JSX boolean value style. Passing `true` as the boolean\nvalue can be omitted with the shorthand syntax.\n\n### Invalid:\n\n```tsx\nconst foo = <Foo isFoo={true} />;\nconst foo = <Foo isFoo={false} />;\n```\n\n### Valid:\n\n```tsx\nconst foo = <Foo isFoo />;\nconst foo = <Foo isFoo={false} />;\n```\n",
+    "tags": [
+      "recommended",
+      "react",
+      "jsx"
+    ]
+  },
+  {
+    "code": "jsx-curly-braces",
+    "docs": "Ensure consistent use of curly braces around JSX expressions.\n\n### Invalid:\n\n```tsx\nconst foo = <Foo foo=<div /> />;\nconst foo = <Foo str={\"foo\"} />;\nconst foo = <div>{\"foo\"}</div>;\n```\n\n### Valid:\n\n```tsx\nconst foo = <Foo foo={<div />} />;\nconst foo = <Foo str=\"foo\" />;\nconst foo = <div>foo</div>;\n```\n",
+    "tags": [
+      "recommended",
+      "react",
+      "jsx"
+    ]
+  },
+  {
+    "code": "jsx-no-children-prop",
+    "docs": "Pass children as JSX children instead of as an attribute.\n\n### Invalid:\n\n```tsx\n<div children=\"foo\" />\n<div children={[<Foo />, <Bar />]} />\n```\n\n### Valid:\n\n```tsx\n<div>foo</div>\n<div><Foo /><Bar /></div>\n```\n",
+    "tags": [
+      "recommended",
+      "react",
+      "jsx",
+      "fresh"
+    ]
+  },
+  {
+    "code": "jsx-no-duplicate-props",
+    "docs": "Disallow duplicated JSX props. Later props will always overwrite earlier props\noften leading to unexpected results.\n\n### Invalid:\n\n```tsx\n<div id=\"1\" id=\"2\" />;\n<App a a />;\n<App a {...b} a />;\n```\n\n### Valid:\n\n```tsx\n<div id=\"1\" />\n<App a />\n<App a {...b} />\n<App {...b} b />\n```\n",
+    "tags": [
+      "recommended",
+      "react",
+      "jsx"
+    ]
+  },
+  {
     "code": "jsx-no-useless-fragment",
     "docs": "Fragments are only necessary at the top of a JSX \"block\" and only when there are\nmultiple children. Fragments are not needed in other scenarios.\n\n### Invalid:\n\n```tsx\n<></>\n<><div /></>\n<><App /></>\n<p>foo <>bar</></p>\n```\n\n### Valid:\n\n```tsx\n<>{foo}</>\n<><div /><div /></>\n<>foo <div /></>\n<p>foo bar</p>\n```\n",
     "tags": [
-=======
-    "code": "jsx-boolean-value",
-    "docs": "Enforce a consistent JSX boolean value style. Passing `true` as the boolean\nvalue can be omitted with the shorthand syntax.\n\n### Invalid:\n\n```tsx\nconst foo = <Foo isFoo={true} />;\nconst foo = <Foo isFoo={false} />;\n```\n\n### Valid:\n\n```tsx\nconst foo = <Foo isFoo />;\nconst foo = <Foo isFoo={false} />;\n```\n",
-    "tags": [
-      "recommended",
-      "react",
-      "jsx"
-    ]
-  },
-  {
-    "code": "jsx-curly-braces",
-    "docs": "Ensure consistent use of curly braces around JSX expressions.\n\n### Invalid:\n\n```tsx\nconst foo = <Foo foo=<div /> />;\nconst foo = <Foo str={\"foo\"} />;\nconst foo = <div>{\"foo\"}</div>;\n```\n\n### Valid:\n\n```tsx\nconst foo = <Foo foo={<div />} />;\nconst foo = <Foo str=\"foo\" />;\nconst foo = <div>foo</div>;\n```\n",
-    "tags": [
-      "recommended",
-      "react",
-      "jsx"
-    ]
-  },
-  {
-    "code": "jsx-no-children-prop",
-    "docs": "Pass children as JSX children instead of as an attribute.\n\n### Invalid:\n\n```tsx\n<div children=\"foo\" />\n<div children={[<Foo />, <Bar />]} />\n```\n\n### Valid:\n\n```tsx\n<div>foo</div>\n<div><Foo /><Bar /></div>\n```\n",
-    "tags": [
       "recommended",
       "react",
       "jsx",
@@ -155,15 +169,6 @@
     ]
   },
   {
-    "code": "jsx-no-duplicate-props",
-    "docs": "Disallow duplicated JSX props. Later props will always overwrite earlier props\noften leading to unexpected results.\n\n### Invalid:\n\n```tsx\n<div id=\"1\" id=\"2\" />;\n<App a a />;\n<App a {...b} a />;\n```\n\n### Valid:\n\n```tsx\n<div id=\"1\" />\n<App a />\n<App a {...b} />\n<App {...b} b />\n```\n",
-    "tags": [
-      "recommended",
-      "react",
-      "jsx"
-    ]
-  },
-  {
     "code": "jsx-props-no-spread-multi",
     "docs": "Spreading the same expression twice is typically a mistake and causes\nunnecessary computations.\n\n### Invalid:\n\n```tsx\n<div {...foo} {...foo} />\n<div {...foo} a {...foo} />\n<Foo {...foo.bar} {...foo.bar} />\n```\n\n### Valid:\n\n```tsx\n<div {...foo} />\n<div {...foo.bar} a />\n<Foo {...foo.bar} />\n```\n",
     "tags": [
@@ -177,7 +182,6 @@
     "docs": "Ensure that void elements in HTML don't have any children as that is not valid\nHTML. See\n[`Void element` article on MDN](https://developer.mozilla.org/en-US/docs/Glossary/Void_element)\nfor more information.\n\n### Invalid:\n\n```tsx\n<br>foo</br>\n<img src=\"a.jpg\">foo</img>\n```\n\n### Valid:\n\n```tsx\n<br />\n<img src=\"a.jpg\" />\n```\n",
     "tags": [
       "recommended",
->>>>>>> c9b8aec7
       "react",
       "jsx",
       "fresh"
