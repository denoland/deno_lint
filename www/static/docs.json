[
  {
    "code": "adjacent-overload-signatures",
    "docs": "Requires overload signatures to be adjacent to each other.\n\nOverloaded signatures which are not next to each other can lead to code which is\nhard to read and maintain.\n\n### Invalid:\n\n(`bar` is declared in-between `foo` overloads)\n\n```typescript\ntype FooType = {\n  foo(s: string): void;\n  foo(n: number): void;\n  bar(): void;\n  foo(sn: string | number): void;\n};\n```\n\n```typescript\ninterface FooInterface {\n  foo(s: string): void;\n  foo(n: number): void;\n  bar(): void;\n  foo(sn: string | number): void;\n}\n```\n\n```typescript\nclass FooClass {\n  foo(s: string): void;\n  foo(n: number): void;\n  bar(): void {}\n  foo(sn: string | number): void {}\n}\n```\n\n```typescript\nexport function foo(s: string): void;\nexport function foo(n: number): void;\nexport function bar(): void {}\nexport function foo(sn: string | number): void {}\n```\n\n### Valid:\n\n(`bar` is declared after `foo`)\n\n```typescript\ntype FooType = {\n  foo(s: string): void;\n  foo(n: number): void;\n  foo(sn: string | number): void;\n  bar(): void;\n};\n```\n\n```typescript\ninterface FooInterface {\n  foo(s: string): void;\n  foo(n: number): void;\n  foo(sn: string | number): void;\n  bar(): void;\n}\n```\n\n```typescript\nclass FooClass {\n  foo(s: string): void;\n  foo(n: number): void;\n  foo(sn: string | number): void {}\n  bar(): void {}\n}\n```\n\n```typescript\nexport function foo(s: string): void;\nexport function foo(n: number): void;\nexport function foo(sn: string | number): void {}\nexport function bar(): void {}\n```\n",
    "tags": [
      "recommended"
    ]
  },
  {
    "code": "ban-ts-comment",
    "docs": "Disallows the use of Typescript directives without a comment.\n\nTypescript directives reduce the effectiveness of the compiler, something which\nshould only be done in exceptional circumstances. The reason why should be\ndocumented in a comment alongside the directive.\n\n### Invalid:\n\n```typescript\n// @ts-expect-error\nlet a: number = \"I am a string\";\n```\n\n```typescript\n// @ts-ignore\nlet a: number = \"I am a string\";\n```\n\n```typescript\n// @ts-nocheck\nlet a: number = \"I am a string\";\n```\n\n### Valid:\n\n```typescript\n// @ts-expect-error: Temporary workaround (see ticket #422)\nlet a: number = \"I am a string\";\n```\n\n```typescript\n// @ts-ignore: Temporary workaround (see ticket #422)\nlet a: number = \"I am a string\";\n```\n\n```typescript\n// @ts-nocheck: Temporary workaround (see ticket #422)\nlet a: number = \"I am a string\";\n```\n",
    "tags": [
      "recommended"
    ]
  },
  {
    "code": "ban-types",
    "docs": "Bans the use of primitive wrapper objects (e.g. `String` the object is a wrapper\nof `string` the primitive) in addition to the non-explicit `Function` type and\nthe misunderstood `Object` type.\n\nThere are very few situations where primitive wrapper objects are desired and\nfar more often a mistake was made with the case of the primitive type. You also\ncannot assign a primitive wrapper object to a primitive leading to type issues\ndown the line. For reference, [the TypeScript handbook] also says we shouldn't\never use these wrapper objects.\n\n[the TypeScript handbook]: https://www.typescriptlang.org/docs/handbook/declaration-files/do-s-and-don-ts.html#number-string-boolean-symbol-and-object\n\nWith `Function`, it is better to explicitly define the entire function signature\nrather than use the non-specific `Function` type which won't give you type\nsafety with the function.\n\nFinally, `Object` and `{}` means \"any non-nullish value\" rather than \"any object\ntype\". `object` is a good choice for a meaning of \"any object type\".\n\n### Invalid:\n\n```typescript\nlet a: Boolean;\nlet b: String;\nlet c: Number;\nlet d: Symbol;\nlet e: Function;\nlet f: Object;\nlet g: {};\n```\n\n### Valid:\n\n```typescript\nlet a: boolean;\nlet b: string;\nlet c: number;\nlet d: symbol;\nlet e: () => number;\nlet f: object;\nlet g: Record<string, never>;\n```\n",
    "tags": [
      "recommended"
    ]
  },
  {
    "code": "ban-unknown-rule-code",
    "docs": "Warns the usage of unknown rule codes in ignore directives\n\nWe sometimes have to suppress and ignore lint errors for some reasons. We can do\nso using [ignore directives](https://lint.deno.land/ignoring-rules) with rule\nnames that should be ignored like so:\n\n```typescript\n// deno-lint-ignore no-explicit-any no-unused-vars\nconst foo: any = 42;\n```\n\nThis rule checks for the validity of the specified rule names (i.e. whether\n`deno_lint` provides the rule or not).\n\n### Invalid:\n\n```typescript\n// typo\n// deno-lint-ignore eq-eq-e\nconsole.assert(x == 42);\n\n// unknown rule name\n// deno-lint-ignore UNKNOWN_RULE_NAME\nconst b = \"b\";\n```\n\n### Valid:\n\n```typescript\n// deno-lint-ignore eq-eq-eq\nconsole.assert(x == 42);\n\n// deno-lint-ignore no-unused-vars\nconst b = \"b\";\n```\n",
    "tags": [
      "recommended"
    ]
  },
  {
    "code": "ban-untagged-ignore",
    "docs": "Requires `deno-lint-ignore` to be annotated with one or more rule names.\n\nIgnoring all rules can mask unexpected or future problems. Therefore you need to\nexplicitly specify which rule(s) are to be ignored.\n\n### Invalid:\n\n```typescript\n// deno-lint-ignore\nexport function duplicateArgumentsFn(a, b, a) {}\n```\n\n### Valid:\n\n```typescript\n// deno-lint-ignore no-dupe-args\nexport function duplicateArgumentsFn(a, b, a) {}\n```\n",
    "tags": [
      "recommended"
    ]
  },
  {
    "code": "ban-untagged-todo",
    "docs": "Requires TODOs to be annotated with either a user tag (`@user`) or an issue\nreference (`#issue`).\n\nTODOs without reference to a user or an issue become stale with no easy way to\nget more information.\n\n### Invalid:\n\n```typescript\n// TODO Improve calc engine\nexport function calcValue(): number {}\n```\n\n```typescript\n// TODO Improve calc engine (@djones)\nexport function calcValue(): number {}\n```\n\n```typescript\n// TODO Improve calc engine (#332)\nexport function calcValue(): number {}\n```\n\n### Valid:\n\n```typescript\n// TODO(djones) Improve calc engine\nexport function calcValue(): number {}\n```\n\n```typescript\n// TODO(@djones) Improve calc engine\nexport function calcValue(): number {}\n```\n\n```typescript\n// TODO(#332)\nexport function calcValue(): number {}\n```\n\n```typescript\n// TODO(#332) Improve calc engine\nexport function calcValue(): number {}\n```\n",
    "tags": []
  },
  {
    "code": "ban-unused-ignore",
    "docs": "Warns unused ignore directives\n\nWe sometimes have to suppress and ignore lint errors for some reasons and we can\ndo so using [ignore directives](https://lint.deno.land/ignoring-rules).\n\nIn some cases, however, like after refactoring, we may end up having ignore\ndirectives that are no longer necessary. Such superfluous ignore directives are\nlikely to confuse future code readers, and to make matters worse, might hide\nfuture lint errors unintentionally. To prevent such situations, this rule\ndetects unused, superfluous ignore directives.\n\n### Invalid:\n\n```typescript\n// Actually this line is valid since `export` means \"used\",\n// so this directive is superfluous\n// deno-lint-ignore no-unused-vars\nexport const foo = 42;\n```\n\n### Valid:\n\n```typescript\nexport const foo = 42;\n```\n",
    "tags": [
      "recommended"
    ]
  },
  {
    "code": "camelcase",
    "docs": "Enforces the use of camelCase in variable names\n\nConsistency in a code base is key for readability and maintainability. This rule\nenforces variable declarations and object property names which you create to be\nin camelCase.\n\nOf note:\n\n- `_` is allowed at the start or end of a variable\n- All uppercase variable names (e.g. constants) may have `_` in their name\n- If you have to use a snake_case key in an object for some reasons, wrap it in\n  quotation mark\n- This rule also applies to variables imported or exported via ES modules, but\n  not to object properties of those variables\n\n### Invalid:\n\n```typescript\nlet first_name = \"Ichigo\";\nconst obj1 = { last_name: \"Hoshimiya\" };\nconst obj2 = { first_name };\nconst { last_name } = obj1;\n\nfunction do_something() {}\nfunction foo({ snake_case = \"default value\" }) {}\n\nclass snake_case_class {}\nclass Also_Not_Valid_Class {}\n\nimport { not_camelCased } from \"external-module.js\";\nexport * as not_camelCased from \"mod.ts\";\n\nenum snake_case_enum {\n  snake_case_variant,\n}\n\ntype snake_case_type = { some_property: number };\n\ninterface snake_case_interface {\n  some_property: number;\n}\n```\n\n### Valid:\n\n```typescript\nlet firstName = \"Ichigo\";\nconst FIRST_NAME = \"Ichigo\";\nconst __myPrivateVariable = \"Hoshimiya\";\nconst myPrivateVariable_ = \"Hoshimiya\";\nconst obj1 = { \"last_name\": \"Hoshimiya\" }; // if an object key is wrapped in quotation mark, then it's valid\nconst obj2 = { \"first_name\": first_name };\nconst { last_name: lastName } = obj;\n\nfunction doSomething() {} // function declarations must be camelCase but...\ndo_something(); // ...snake_case function calls are allowed\nfunction foo({ snake_case: camelCase = \"default value\" }) {}\n\nclass PascalCaseClass {}\n\nimport { not_camelCased as camelCased } from \"external-module.js\";\nexport * as camelCased from \"mod.ts\";\n\nenum PascalCaseEnum {\n  PascalCaseVariant,\n}\n\ntype PascalCaseType = { someProperty: number };\n\ninterface PascalCaseInterface {\n  someProperty: number;\n}\n```\n",
    "tags": []
  },
  {
    "code": "constructor-super",
    "docs": "Verifies the correct usage of constructors and calls to `super()`.\n\nDefined constructors of derived classes (e.g. `class A extends B`) must always\ncall `super()`. Classes which extend non-constructors (e.g.\n`class A extends null`) must not have a constructor.\n\n### Invalid:\n\n```typescript\nclass A {}\nclass Z {\n  constructor() {}\n}\n\nclass B extends Z {\n  constructor() {} // missing super() call\n}\nclass C {\n  constructor() {\n    super(); // Syntax error\n  }\n}\nclass D extends null {\n  constructor() {} // illegal constructor\n}\nclass E extends null {\n  constructor() { // illegal constructor\n    super();\n  }\n}\n```\n\n### Valid:\n\n```typescript\nclass A {}\nclass B extends A {}\nclass C extends A {\n  constructor() {\n    super();\n  }\n}\nclass D extends null {}\n```\n",
    "tags": [
      "recommended"
    ]
  },
  {
    "code": "default-param-last",
    "docs": "Enforces default parameter(s) to be last in the function signature.\n\nParameters with default values are optional by nature but cannot be left out of\nthe function call without mapping the function inputs to different parameters\nwhich is confusing and error prone. Specifying them last allows them to be left\nout without changing the semantics of the other parameters.\n\n### Invalid:\n\n```typescript\nfunction f(a = 2, b) {}\nfunction f(a = 5, b, c = 5) {}\n```\n\n### Valid:\n\n```typescript\nfunction f() {}\nfunction f(a) {}\nfunction f(a = 5) {}\nfunction f(a, b = 5) {}\nfunction f(a, b = 5, c = 5) {}\nfunction f(a, b = 5, ...c) {}\nfunction f(a = 2, b = 3) {}\n```\n",
    "tags": []
  },
  {
    "code": "eqeqeq",
    "docs": "Enforces the use of type-safe equality operators `===` and `!==` instead of the\nmore error prone `==` and `!=` operators.\n\n`===` and `!==` ensure the comparators are of the same type as well as the same\nvalue. On the other hand `==` and `!=` do type coercion before value checking\nwhich can lead to unexpected results. For example `5 == \"5\"` is `true`, while\n`5 === \"5\"` is `false`.\n\n### Invalid:\n\n```typescript\nif (a == 5) {}\nif (\"hello world\" != input) {}\n```\n\n### Valid:\n\n```typescript\nif (a === 5) {}\nif (\"hello world\" !== input) {}\n```\n",
    "tags": []
  },
  {
    "code": "explicit-function-return-type",
    "docs": "Requires all functions to have explicit return types.\n\nExplicit return types have a number of advantages including easier to understand\ncode and better type safety. It is clear from the signature what the return type\nof the function (if any) will be.\n\n### Invalid:\n\n```typescript\nfunction someCalc() {\n  return 2 * 2;\n}\nfunction anotherCalc() {\n  return;\n}\n```\n\n### Valid:\n\n```typescript\nfunction someCalc(): number {\n  return 2 * 2;\n}\nfunction anotherCalc(): void {\n  return;\n}\n```\n",
    "tags": []
  },
  {
    "code": "explicit-module-boundary-types",
    "docs": "Requires all module exports to have fully typed declarations\n\nHaving fully typed function arguments and return values clearly defines the\ninputs and outputs of a module (known as the module boundary). This will make it\nvery clear to any users of the module how to supply inputs and handle outputs in\na type safe manner.\n\n### Invalid:\n\n```typescript\n// Missing return type (e.g. void)\nexport function printDoc(doc: string, doubleSided: boolean) {\n  return;\n}\n\n// Missing argument type (e.g. `arg` is of type string)\nexport const arrowFn = (arg): string => `hello ${arg}`;\n\n// Missing return type (e.g. boolean)\nexport function isValid() {\n  return true;\n}\n```\n\n### Valid:\n\n```typescript\n// Typed input parameters and return value\nexport function printDoc(doc: string, doubleSided: boolean): void {\n  return;\n}\n\n// Input of type string and a return value of type string\nexport const arrowFn = (arg: string): string => `hello ${arg}`;\n\n// Though lacking a return type, this is valid as it is not exported\nfunction isValid() {\n  return true;\n}\n```\n",
    "tags": []
  },
  {
    "code": "for-direction",
    "docs": "Requires `for` loop control variables to increment in the correct direction\n\nIncrementing `for` loop control variables in the wrong direction leads to\ninfinite loops. This can occur through incorrect initialization, bad\ncontinuation step logic or wrong direction incrementing of the loop control\nvariable.\n\n### Invalid:\n\n```typescript\n// Infinite loop\nfor (let i = 0; i < 2; i--) {}\n```\n\n### Valid:\n\n```typescript\nfor (let i = 0; i < 2; i++) {}\n```\n",
    "tags": [
      "recommended"
    ]
  },
  {
    "code": "fresh-handler-export",
    "docs": "Checks correct naming for named fresh middleware export\n\nFiles inside the `routes/` folder can export middlewares that run before any\nrendering happens. They are expected to be available as a named export called\n`handler`. This rule checks for when the export was incorrectly named `handlers`\ninstead of `handler`.\n\n### Invalid:\n\n```js\nexport const handlers = {\n  GET() {},\n  POST() {},\n};\nexport function handlers() {}\nexport async function handlers() {}\n```\n\n### Valid:\n\n```jsx\nexport const handler = {\n  GET() {},\n  POST() {},\n};\nexport function handler() {}\nexport async function handler() {}\n```\n",
    "tags": [
      "fresh"
    ]
  },
  {
    "code": "fresh-server-event-handlers",
    "docs": "Disallows event handlers in fresh server components\n\nComponents inside the `routes/` folder in a fresh app are exclusively rendered\non the server. They are not rendered in the client and setting an event handler\nwill have no effect.\n\nNote that this rule only applies to server components inside the `routes/`\nfolder, not to fresh islands or any other components.\n\n### Invalid:\n\n```jsx\n<button onClick={() => {}} />\n<button onclick={() => {}} />\n<my-custom-element foo={() => {}} />\n```\n\n### Valid:\n\n```jsx\n<button />\n<my-custom-element />\n```\n",
    "tags": [
      "fresh"
    ]
  },
  {
    "code": "getter-return",
    "docs": "Requires all property getter functions to return a value\n\nGetter functions return the value of a property. If the function returns no\nvalue then this contract is broken.\n\n### Invalid:\n\n```typescript\nlet foo = {\n  get bar() {},\n};\n\nclass Person {\n  get name() {}\n}\n```\n\n### Valid:\n\n```typescript\nlet foo = {\n  get bar() {\n    return true;\n  },\n};\n\nclass Person {\n  get name() {\n    return \"alice\";\n  }\n}\n```\n",
    "tags": [
      "recommended"
    ]
  },
  {
    "code": "guard-for-in",
    "docs": "Require `for-in` loops to include an `if` statement\n\nLooping over objects with a `for-in` loop will include properties that are\ninherited through the prototype chain. This behavior can lead to unexpected\nitems in your for loop.\n\n### Invalid:\n\n```typescript\nfor (const key in obj) {\n  foo(obj, key);\n}\n```\n\n### Valid:\n\n```typescript\nfor (const key in obj) {\n  if (Object.hasOwn(obj, key)) {\n    foo(obj, key);\n  }\n}\n```\n\n```typescript\nfor (const key in obj) {\n  if (!Object.hasOwn(obj, key)) {\n    continue;\n  }\n  foo(obj, key);\n}\n```\n",
    "tags": []
  },
  {
<<<<<<< HEAD
    "code": "jsx-curly-braces",
    "docs": "Ensure consistent use of curly braces around JSX expressions.\n\n### Invalid:\n\n```tsx\nconst foo = <Foo foo=<div /> />;\nconst foo = <Foo str={\"foo\"} />;\nconst foo = <div>{\"foo\"}</div>;\n```\n\n### Valid:\n\n```tsx\nconst foo = <Foo foo={<div />} />;\nconst foo = <Foo str=\"foo\" />;\nconst foo = <div>foo</div>;\n```\n",
    "tags": [
=======
    "code": "jsx-no-children-prop",
    "docs": "Pass children as JSX children instead of as an attribute.\n\n### Invalid:\n\n```tsx\n<div children=\"foo\" />\n<div children={[<Foo />, <Bar />]} />\n```\n\n### Valid:\n\n```tsx\n<div>foo</div>\n<div><Foo /><Bar /></div>\n```\n",
    "tags": [
      "recommended",
      "react",
      "jsx",
      "fresh"
    ]
  },
  {
    "code": "jsx-no-duplicate-props",
    "docs": "Disallow duplicated JSX props. Later props will always overwrite earlier props\noften leading to unexpected results.\n\n### Invalid:\n\n```tsx\n<div id=\"1\" id=\"2\" />;\n<App a a />;\n<App a {...b} a />;\n```\n\n### Valid:\n\n```tsx\n<div id=\"1\" />\n<App a />\n<App a {...b} />\n<App {...b} b />\n```\n",
    "tags": [
      "recommended",
      "react",
      "jsx"
    ]
  },
  {
    "code": "jsx-props-no-spread-multi",
    "docs": "Spreading the same expression twice is typically a mistake and causes\nunnecessary computations.\n\n### Invalid:\n\n```tsx\n<div {...foo} {...foo} />\n<div {...foo} a {...foo} />\n<Foo {...foo.bar} {...foo.bar} />\n```\n\n### Valid:\n\n```tsx\n<div {...foo} />\n<div {...foo.bar} a />\n<Foo {...foo.bar} />\n```\n",
    "tags": [
      "recommended",
>>>>>>> 83c0ceae
      "react",
      "jsx"
    ]
  },
  {
    "code": "no-array-constructor",
    "docs": "Enforce conventional usage of array construction\n\nArray construction is conventionally done via literal notation such as `[]` or\n`[1, 2, 3]`. Using the `new Array()` is discouraged as is `new Array(1, 2, 3)`.\nThere are two reasons for this. The first is that a single supplied argument\ndefines the array length, while multiple arguments instead populate the array of\nno fixed size. This confusion is avoided when pre-populated arrays are only\ncreated using literal notation. The second argument to avoiding the `Array`\nconstructor is that the `Array` global may be redefined.\n\nThe one exception to this rule is when creating a new array of fixed size, e.g.\n`new Array(6)`. This is the conventional way to create arrays of fixed length.\n\n### Invalid:\n\n```typescript\n// This is 4 elements, not a size 100 array of 3 elements\nconst a = new Array(100, 1, 2, 3);\n\nconst b = new Array(); // use [] instead\n```\n\n### Valid:\n\n```typescript\nconst a = new Array(100);\nconst b = [];\nconst c = [1, 2, 3];\n```\n",
    "tags": [
      "recommended"
    ]
  },
  {
    "code": "no-async-promise-executor",
    "docs": "Requires that async promise executor functions are not used\n\nPromise constructors take an executor function as an argument with `resolve` and\n`reject` parameters that can be used to control the state of the created\nPromise. This function is allowed to be async but this is generally not a good\nidea for several reasons:\n\n- If an async executor function throws an error, the error will be lost and\n  won't cause the newly-constructed Promise to reject. This could make it\n  difficult to debug and handle some errors.\n- If an async Promise executor function is using await, then this is usually a\n  sign that it is not actually necessary to use the new Promise constructor and\n  the code can be restructured to avoid the use of a promise, or the scope of\n  the new Promise constructor can be reduced, extracting the async code and\n  changing it to be synchronous.\n\n### Invalid:\n\n```typescript\nnew Promise(async function (resolve, reject) {});\nnew Promise(async (resolve, reject) => {});\n```\n\n### Valid:\n\n```typescript\nnew Promise(function (resolve, reject) {});\nnew Promise((resolve, reject) => {});\n```\n",
    "tags": [
      "recommended"
    ]
  },
  {
    "code": "no-await-in-loop",
    "docs": "Requires `await` is not used in a for loop body\n\nAsync and await are used in Javascript to provide parallel execution. If each\nelement in the for loop is waited upon using `await`, then this negates the\nbenefits of using async/await as no more elements in the loop can be processed\nuntil the current element finishes.\n\nA common solution is to refactor the code to run the loop body asynchronously\nand capture the promises generated. After the loop finishes you can then await\nall the promises at once.\n\n### Invalid:\n\n```javascript\nasync function doSomething(items) {\n  const results = [];\n  for (const item of items) {\n    // Each item in the array blocks on the previous one finishing\n    results.push(await someAsyncProcessing(item));\n  }\n  return processResults(results);\n}\n```\n\n### Valid:\n\n```javascript\nasync function doSomething(items) {\n  const results = [];\n  for (const item of items) {\n    // Kick off all item processing asynchronously...\n    results.push(someAsyncProcessing(item));\n  }\n  // ...and then await their completion after the loop\n  return processResults(await Promise.all(results));\n}\n```\n",
    "tags": []
  },
  {
    "code": "no-await-in-sync-fn",
    "docs": "Disallow `await` keyword inside a non-async function\n\nUsing the `await` keyword inside a non-async function is a syntax error. To be\nable to use `await` inside a function, the function needs to be marked as async\nvia the `async` keyword\n\n### Invalid:\n\n```javascript\nfunction foo() {\n  await bar();\n}\n\nconst fooFn = function foo() {\n  await bar();\n};\n\nconst fooFn = () => {\n  await bar();\n};\n```\n\n### Valid:\n\n```javascript\nasync function foo() {\n  await bar();\n}\n\nconst fooFn = async function foo() {\n  await bar();\n};\n\nconst fooFn = async () => {\n  await bar();\n};\n```\n",
    "tags": [
      "recommended"
    ]
  },
  {
    "code": "no-boolean-literal-for-arguments",
    "docs": "Requires all functions called with any amount of `boolean` literals as\nparameters to use a self-documenting constant instead.\n\nIs common to define functions that can take `booleans` as arguments. However,\npassing `boolean` literals as parameters can lead to lack of context regarding\nthe role of the argument inside the function in question.\n\nA simple fix for the points mentioned above is the use of self documenting\nconstants that will end up working as \"named booleans\", that allow for a better\nunderstanding on what the parameters mean in the context of the function call.\n\n### Invalid\n\n```typescript\nfunction redraw(allViews: boolean, inline: boolean) {\n  // redraw logic.\n}\nredraw(true, true);\n\nfunction executeCommand(recursive: boolean, executionMode: EXECUTION_MODES) {\n  // executeCommand logic.\n}\nexecuteCommand(true, EXECUTION_MODES.ONE);\n\nfunction enableLogs(enable: boolean) {\n  // enabledLogs logic.\n}\nenableLogs(true);\n```\n\n### Valid\n\n```typescript\nfunction redraw(allViews: boolean, inline: boolean) {\n  // redraw logic.\n}\nconst ALL_VIEWS = true, INLINE = true;\nredraw(ALL_VIEWS, INLINE);\n\nfunction executeCommand(recursive: boolean, executionMode: EXECUTION_MODES) {\n  // executeCommand logic.\n}\nconst RECURSIVE = true;\nexecuteCommand(RECURSIVE, EXECUTION_MODES.ONE);\n\nfunction enableLogs(enable: boolean) {\n  // enabledLogs logic.\n}\nconst ENABLE = true;\nenableLogs(ENABLE);\n```\n",
    "tags": []
  },
  {
    "code": "no-case-declarations",
    "docs": "Requires lexical declarations (`let`, `const`, `function` and `class`) in switch\n`case` or `default` clauses to be scoped with brackets.\n\nWithout brackets in the `case` or `default` block, the lexical declarations are\nvisible to the entire switch block but only get initialized when they are\nassigned, which only happens if that case/default is reached. This can lead to\nunexpected errors. The solution is to ensure each `case` or `default` block is\nwrapped in brackets to scope limit the declarations.\n\n### Invalid:\n\n```typescript\nswitch (choice) {\n  // `let`, `const`, `function` and `class` are scoped the entire switch statement here\n  case 1:\n    let a = \"choice 1\";\n    break;\n  case 2:\n    const b = \"choice 2\";\n    break;\n  case 3:\n    function f() {\n      return \"choice 3\";\n    }\n    break;\n  default:\n    class C {}\n}\n```\n\n### Valid:\n\n```typescript\nswitch (choice) {\n  // The following `case` and `default` clauses are wrapped into blocks using brackets\n  case 1: {\n    let a = \"choice 1\";\n    break;\n  }\n  case 2: {\n    const b = \"choice 2\";\n    break;\n  }\n  case 3: {\n    function f() {\n      return \"choice 3\";\n    }\n    break;\n  }\n  default: {\n    class C {}\n  }\n}\n```\n",
    "tags": [
      "recommended"
    ]
  },
  {
    "code": "no-class-assign",
    "docs": "Disallows modifying variables of class declarations\n\nDeclaring a class such as `class A {}`, creates a variable `A`. Like any\nvariable this can be modified or reassigned. In most cases this is a mistake and\nnot what was intended.\n\n### Invalid:\n\n```typescript\nclass A {}\nA = 0; // reassigning the class variable itself\n```\n\n### Valid:\n\n```typescript\nclass A {}\nlet c = new A();\nc = 0; // reassigning the variable `c`\n```\n",
    "tags": [
      "recommended"
    ]
  },
  {
    "code": "no-compare-neg-zero",
    "docs": "Disallows comparing against negative zero (`-0`).\n\nComparing a value directly against negative may not work as expected as it will\nalso pass for non-negative zero (i.e. `0` and `+0`). Explicit comparison with\nnegative zero can be performed using `Object.is`.\n\n### Invalid:\n\n```typescript\nif (x === -0) {}\n```\n\n### Valid:\n\n```typescript\nif (x === 0) {}\n\nif (Object.is(x, -0)) {}\n```\n",
    "tags": [
      "recommended"
    ]
  },
  {
    "code": "no-cond-assign",
    "docs": "Disallows the use of the assignment operator, `=`, in conditional statements.\n\nUse of the assignment operator within a conditional statement is often the\nresult of mistyping the equality operator, `==`. If an assignment within a\nconditional statement is required then this rule allows it by wrapping the\nassignment in parentheses.\n\n### Invalid:\n\n```typescript\nlet x;\nif (x = 0) {\n  let b = 1;\n}\n```\n\n```typescript\nfunction setHeight(someNode) {\n  do {\n    someNode.height = \"100px\";\n  } while (someNode = someNode.parentNode);\n}\n```\n\n### Valid:\n\n```typescript\nlet x;\nif (x === 0) {\n  let b = 1;\n}\n```\n\n```typescript\nfunction setHeight(someNode) {\n  do {\n    someNode.height = \"100px\";\n  } while ((someNode = someNode.parentNode));\n}\n```\n",
    "tags": [
      "recommended"
    ]
  },
  {
    "code": "no-console",
    "docs": "Disallows the use of the `console` global.\n\nOftentimes, developers accidentally commit `console.log`/`console.error`\nstatements, left in particularly after debugging. Moreover, using these in code\nmay leak sensitive information to the output or clutter the console with\nunnecessary information. This rule helps maintain clean and secure code by\ndisallowing the use of `console`.\n\nThis rule is especially useful in libraries where you almost never want to\noutput to the console.\n\n### Invalid\n\n```typescript\nconsole.log(\"Debug message\");\nconsole.error(\"Debug message\");\nconsole.debug(obj);\n\nif (debug) console.log(\"Debugging\");\n\nfunction log() {\n  console.log(\"Log\");\n}\n```\n\n### Valid\n\nIt is recommended to explicitly enable the console via a `deno-lint-ignore`\ncomment for any calls where you actually want to use it.\n\n```typescript\nfunction logWarning(message: string) {\n  // deno-lint-ignore no-console\n  console.warn(message);\n}\n```\n",
    "tags": []
  },
  {
    "code": "no-const-assign",
    "docs": "Disallows modifying a variable declared as `const`.\n\nModifying a variable declared as `const` will result in a runtime error.\n\n### Invalid:\n\n```typescript\nconst a = 0;\na = 1;\na += 1;\na++;\n++a;\n```\n\n### Valid:\n\n```typescript\nconst a = 0;\nconst b = a + 1;\n\n// `c` is out of scope on each loop iteration, allowing a new assignment\nfor (const c in [1, 2, 3]) {}\n```\n",
    "tags": []
  },
  {
    "code": "no-constant-condition",
    "docs": "Disallows the use of a constant expression in conditional test\n\nUsing a constant expression in a conditional test is often either a mistake or a\ntemporary situation introduced during development and is not ready for\nproduction.\n\n### Invalid:\n\n```typescript\nif (true) {}\nif (2) {}\ndo {} while (x = 2); // infinite loop\n```\n\n### Valid:\n\n```typescript\nif (x) {}\nif (x === 0) {}\ndo {} while (x === 2);\n```\n",
    "tags": [
      "recommended"
    ]
  },
  {
    "code": "no-control-regex",
    "docs": "Disallows the use ascii control characters in regular expressions\n\nControl characters are invisible characters in the ASCII range of 0-31. It is\nuncommon to use these in a regular expression and more often it is a mistake in\nthe regular expression.\n\n### Invalid:\n\n```typescript\n// Examples using ASCII (31) Carriage Return (hex x0d)\nconst pattern1 = /\\x0d/;\nconst pattern2 = /\\u000d/;\nconst pattern3 = new RegExp(\"\\\\x0d\");\nconst pattern4 = new RegExp(\"\\\\u000d\");\n```\n\n### Valid:\n\n```typescript\n// Examples using ASCII (32) Space (hex x20)\nconst pattern1 = /\\x20/;\nconst pattern2 = /\\u0020/;\nconst pattern3 = new RegExp(\"\\\\x20\");\nconst pattern4 = new RegExp(\"\\\\u0020\");\n```\n",
    "tags": [
      "recommended"
    ]
  },
  {
    "code": "no-danger",
    "docs": "Prevent the use of `dangerouslySetInnerHTML` which can lead to XSS\nvulnerabilities if used incorrectly.\n\n### Invalid:\n\n```tsx\nconst hello = <div dangerouslySetInnerHTML={{ __html: \"Hello World!\" }} />;\n```\n\n### Valid:\n\n```tsx\nconst hello = <div>Hello World!</div>;\n```\n",
    "tags": [
      "recommended",
      "react",
      "jsx"
    ]
  },
  {
    "code": "no-debugger",
    "docs": "Disallows the use of the `debugger` statement\n\n`debugger` is a statement which is meant for stopping the javascript execution\nenvironment and start the debugger at the statement. Modern debuggers and\ntooling no longer need this statement and leaving it in can cause the execution\nof your code to stop in production.\n\n### Invalid:\n\n```typescript\nfunction isLongString(x: string) {\n  debugger;\n  return x.length > 100;\n}\n```\n\n### Valid:\n\n```typescript\nfunction isLongString(x: string) {\n  return x.length > 100; // set breakpoint here instead\n}\n```\n",
    "tags": [
      "recommended"
    ]
  },
  {
    "code": "no-delete-var",
    "docs": "Disallows the deletion of variables\n\n`delete` is used to remove a property from an object. Variables declared via\n`var`, `let` and `const` cannot be deleted (`delete` will return `false`).\nSetting `strict` mode on will raise a syntax error when attempting to delete a\nvariable.\n\n### Invalid:\n\n```typescript\nconst a = 1;\nlet b = 2;\nlet c = 3;\ndelete a; // would return false\ndelete b; // would return false\ndelete c; // would return false\n```\n\n### Valid:\n\n```typescript\nlet obj = {\n  a: 1,\n};\ndelete obj.a; // return true\n```\n",
    "tags": [
      "recommended"
    ]
  },
  {
    "code": "no-deprecated-deno-api",
    "docs": "Warns the usage of the deprecated - Deno APIs\n\nThe following APIs will be removed from the `Deno.*` namespace but have newer\nAPIs to migrate to. See the\n[Deno 1.x to 2.x Migration Guide](https://docs.deno.com/runtime/manual/advanced/migrate_deprecations)\nfor migration instructions.\n\n- `Deno.Buffer`\n- `Deno.Closer`\n- `Deno.close()`\n- `Deno.Conn.rid`\n- `Deno.copy()`\n- `Deno.customInspect`\n- `Deno.File`\n- `Deno.fstatSync()`\n- `Deno.fstat()`\n- `Deno.FsWatcher.rid`\n- `Deno.ftruncateSync()`\n- `Deno.ftruncate()`\n- `Deno.futimeSync()`\n- `Deno.futime()`\n- `Deno.isatty()`\n- `Deno.Listener.rid`\n- `Deno.ListenTlsOptions.certFile`\n- `Deno.ListenTlsOptions.keyFile`\n- `Deno.readAllSync()`\n- `Deno.readAll()`\n- `Deno.Reader`\n- `Deno.ReaderSync`\n- `Deno.readSync()`\n- `Deno.read()`\n- `Deno.run()`\n- `Deno.seekSync()`\n- `Deno.seek()`\n- `Deno.serveHttp()`\n- `Deno.Server`\n- `Deno.shutdown`\n- `Deno.stderr.rid`\n- `Deno.stdin.rid`\n- `Deno.stdout.rid`\n- `Deno.TlsConn.rid`\n- `Deno.UnixConn.rid`\n- `Deno.writeAllSync()`\n- `Deno.writeAll()`\n- `Deno.Writer`\n- `Deno.WriterSync`\n- `Deno.writeSync()`\n- `Deno.write()`\n- `new Deno.FsFile()`\n\nThe following APIs will be removed from the `Deno.*` namespace without\nreplacement.\n\n- `Deno.resources()`\n- `Deno.metrics()`\n",
    "tags": [
      "recommended"
    ]
  },
  {
    "code": "no-dupe-args",
    "docs": "Disallows using an argument name more than once in a function signature\n\nIf you supply multiple arguments of the same name to a function, the last\ninstance will shadow the preceding one(s). This is most likely an unintentional\ntypo.\n\n### Invalid:\n\n```typescript\nfunction withDupes(a, b, a) {\n  console.log(\"I'm the value of the second a:\", a);\n}\n```\n\n### Valid:\n\n```typescript\nfunction withoutDupes(a, b, c) {\n  console.log(\"I'm the value of the first (and only) a:\", a);\n}\n```\n",
    "tags": [
      "recommended"
    ]
  },
  {
    "code": "no-dupe-class-members",
    "docs": "Disallows using a class member function name more than once\n\nDeclaring a function of the same name twice in a class will cause the previous\ndeclaration(s) to be overwritten, causing unexpected behaviors.\n\n### Invalid:\n\n```typescript\nclass Foo {\n  bar() {}\n  bar() {}\n}\n```\n\n### Valid:\n\n```typescript\nclass Foo {\n  bar() {}\n  fizz() {}\n}\n```\n",
    "tags": [
      "recommended"
    ]
  },
  {
    "code": "no-dupe-else-if",
    "docs": "Disallows using the same condition twice in an `if`/`else if` statement\n\nWhen you reuse a condition in an `if`/`else if` statement, the duplicate\ncondition will never be reached (without unusual side-effects) meaning this is\nalmost always a bug.\n\n### Invalid:\n\n```typescript\nif (a) {}\nelse if (b) {}\nelse if (a) {} // duplicate of condition above\n\nif (a === 5) {}\nelse if (a === 6) {}\nelse if (a === 5) {} // duplicate of condition above\n```\n\n### Valid:\n\n```typescript\nif (a) {}\nelse if (b) {}\nelse if (c) {}\n\nif (a === 5) {}\nelse if (a === 6) {}\nelse if (a === 7) {}\n```\n",
    "tags": [
      "recommended"
    ]
  },
  {
    "code": "no-dupe-keys",
    "docs": "Disallows duplicate keys in object literals.\n\nSetting the same key multiple times in an object literal will override other\nassignments to that key and can cause unexpected behaviour.\n\n### Invalid:\n\n```typescript\nconst foo = {\n  bar: \"baz\",\n  bar: \"qux\",\n};\n```\n\n```typescript\nconst foo = {\n  \"bar\": \"baz\",\n  bar: \"qux\",\n};\n```\n\n```typescript\nconst foo = {\n  0x1: \"baz\",\n  1: \"qux\",\n};\n```\n\n### Valid:\n\n```typescript\nconst foo = {\n  bar: \"baz\",\n  quxx: \"qux\",\n};\n```\n",
    "tags": [
      "recommended"
    ]
  },
  {
    "code": "no-duplicate-case",
    "docs": "Disallows using the same case clause in a switch statement more than once\n\nWhen you reuse a case test expression in a `switch` statement, the duplicate\ncase will never be reached meaning this is almost always a bug.\n\n### Invalid:\n\n```typescript\nconst someText = \"a\";\nswitch (someText) {\n  case \"a\": // (1)\n    break;\n  case \"b\":\n    break;\n  case \"a\": // duplicate of (1)\n    break;\n  default:\n    break;\n}\n```\n\n### Valid:\n\n```typescript\nconst someText = \"a\";\nswitch (someText) {\n  case \"a\":\n    break;\n  case \"b\":\n    break;\n  case \"c\":\n    break;\n  default:\n    break;\n}\n```\n",
    "tags": [
      "recommended"
    ]
  },
  {
    "code": "no-empty",
    "docs": "Disallows the use of empty block statements.\n\nEmpty block statements are legal but often represent that something was missed\nand can make code less readable. This rule ignores block statements that only\ncontain comments. This rule also ignores empty constructors and function bodies\n(including arrow functions).\n\n### Invalid:\n\n```typescript\nif (foo) {}\n\nwhile (foo) {}\n\nswitch (foo) {}\n\ntry {\n  doSomething();\n} catch (e) {\n} finally {\n}\n```\n\n### Valid:\n\n```typescript\nif (foo) {\n  // empty\n}\n\nwhile (foo) {\n  /* empty */\n}\n\ntry {\n  doSomething();\n} catch (e) {\n  // continue regardless of error\n}\n\ntry {\n  doSomething();\n} finally {\n  /* continue regardless of error */\n}\n```\n",
    "tags": [
      "recommended"
    ]
  },
  {
    "code": "no-empty-character-class",
    "docs": "Disallows using the empty character class in a regular expression\n\nRegular expression character classes are a series of characters in brackets,\ne.g. `[abc]`. if nothing is supplied in the brackets it will not match anything\nwhich is likely a typo or mistake.\n\n### Invalid:\n\n```typescript\n/^abc[]/.test(\"abcdefg\"); // false, as `d` does not match an empty character class\n\"abcdefg\".match(/^abc[]/); // null\n```\n\n### Valid:\n\n```typescript\n// Without a character class\n/^abc/.test(\"abcdefg\"); // true\n\"abcdefg\".match(/^abc/); // [\"abc\"]\n\n// With a valid character class\n/^abc[a-z]/.test(\"abcdefg\"); // true\n\"abcdefg\".match(/^abc[a-z]/); // [\"abcd\"]\n```\n",
    "tags": [
      "recommended"
    ]
  },
  {
    "code": "no-empty-enum",
    "docs": "Disallows the declaration of an empty enum\n\nAn enum with no members serves no purpose. This rule will capture these\nsituations as either unnecessary code or a mistaken empty implementation.\n\n### Invalid:\n\n```typescript\nenum Foo {}\n```\n\n### Valid:\n\n```typescript\nenum Foo {\n  ONE = \"ONE\",\n}\n```\n",
    "tags": [
      "recommended"
    ]
  },
  {
    "code": "no-empty-interface",
    "docs": "Disallows the declaration of an empty interface\n\nAn interface with no members serves no purpose. This rule will capture these\nsituations as either unnecessary code or a mistaken empty implementation.\n\n### Invalid:\n\n```typescript\ninterface Foo {}\n```\n\n### Valid:\n\n```typescript\ninterface Foo {\n  name: string;\n}\n\ninterface Bar {\n  age: number;\n}\n\n// Using an empty interface with at least one extension are allowed.\n\n// Using an empty interface to change the identity of Baz from type to interface.\ntype Baz = { profession: string };\ninterface Foo extends Baz {}\n\n// Using an empty interface to extend already existing Foo declaration\n// with members of the Bar interface\ninterface Foo extends Bar {}\n\n// Using an empty interface as a union type\ninterface Baz extends Foo, Bar {}\n```\n",
    "tags": [
      "recommended"
    ]
  },
  {
    "code": "no-empty-pattern",
    "docs": "Disallows the use of empty patterns in destructuring\n\nIn destructuring, it is possible to use empty patterns such as `{}` or `[]`\nwhich have no effect, most likely not what the author intended.\n\n### Invalid:\n\n```typescript\n// In these examples below, {} and [] are not object literals or empty arrays,\n// but placeholders for destructured variable names\nconst {} = someObj;\nconst [] = someArray;\nconst {a: {}} = someObj;\nconst [a: []] = someArray;\nfunction myFunc({}) {}\nfunction myFunc([]) {}\n```\n\n### Valid:\n\n```typescript\nconst { a } = someObj;\nconst [a] = someArray;\n\n// Correct way to default destructured variable to object literal\nconst { a = {} } = someObj;\n\n// Correct way to default destructured variable to empty array\nconst [a = []] = someArray;\n\nfunction myFunc({ a }) {}\nfunction myFunc({ a = {} }) {}\nfunction myFunc([a]) {}\nfunction myFunc([a = []]) {}\n```\n",
    "tags": [
      "recommended"
    ]
  },
  {
    "code": "no-eval",
    "docs": "Disallows the use of `eval`\n\n`eval` is a potentially dangerous function which can open your code to a number\nof security vulnerabilities. In addition to being slow, `eval` is also often\nunnecessary with better solutions available.\n\n### Invalid:\n\n```typescript\nconst obj = { x: \"foo\" };\nconst key = \"x\",\nconst value = eval(\"obj.\" + key);\n```\n\n### Valid:\n\n```typescript\nconst obj = { x: \"foo\" };\nconst value = obj[x];\n```\n",
    "tags": []
  },
  {
    "code": "no-ex-assign",
    "docs": "Disallows the reassignment of exception parameters\n\nThere is generally no good reason to reassign an exception parameter. Once\nreassigned the code from that point on has no reference to the error anymore.\n\n### Invalid:\n\n```typescript\ntry {\n  someFunc();\n} catch (e) {\n  e = true;\n  // can no longer access the thrown error\n}\n```\n\n### Valid:\n\n```typescript\ntry {\n  someFunc();\n} catch (e) {\n  const anotherVar = true;\n}\n```\n",
    "tags": [
      "recommended"
    ]
  },
  {
    "code": "no-explicit-any",
    "docs": "Disallows use of the `any` type\n\nUse of the `any` type disables the type check system around that variable,\ndefeating the purpose of Typescript which is to provide type safe code.\nAdditionally, the use of `any` hinders code readability, since it is not\nimmediately clear what type of value is being referenced. It is better to be\nexplicit about all types. For a more type-safe alternative to `any`, use\n`unknown` if you are unable to choose a more specific type.\n\n### Invalid:\n\n```typescript\nconst someNumber: any = \"two\";\nfunction foo(): any {\n  return undefined;\n}\n```\n\n### Valid:\n\n```typescript\nconst someNumber: string = \"two\";\nfunction foo(): undefined {\n  return undefined;\n}\n```\n",
    "tags": [
      "recommended"
    ]
  },
  {
    "code": "no-external-import",
    "docs": "Disallows the use of external imports\n\n- what's the motivation of this lint rule?\n  - this rule emits warnings if external modules are imported via URL. \"deps.ts\"\n    and import maps are exception.\n- why is linted code considered bad?\n  - importing external modules just works fine, but it will take time and effort\n    when you want to upgrade those modules if they are imported in multiple\n    places in your project.\n- who should use it?\n  - to avoid it you could use \"deps.ts convention\" or\n    [import maps](https://docs.deno.com/runtime/manual/basics/import_maps),\n    where you import all external modules and then re-export them or assign\n    aliases to them.\n  - so if you'd like to follow the \"deps.ts convention\" or to use import maps,\n    this rule is for you.\n\n### Invalid:\n\n```typescript\nimport { assertEquals } from \"https://deno.land/std@0.126.0/testing/asserts.ts\";\n```\n\n### Valid:\n\n```typescript\nimport { assertEquals } from \"./deps.ts\";\n```\n\n```typescript\n// deps.ts\n\nexport {\n  assert,\n  assertEquals,\n  assertStringIncludes,\n} from \"https://deno.land/std@0.126.0/testing/asserts.ts\";\n```\n\nyou can refer to the explanation of this convention here\nhttps://docs.deno.com/runtime/manual/basics/modules/#it-seems-unwieldy-to-import-urls-everywhere\n",
    "tags": []
  },
  {
    "code": "no-extra-boolean-cast",
    "docs": "Disallows unnecessary boolean casts\n\nIn certain contexts, such as `if`, `while` or `for` statements, expressions are\nautomatically coerced into a boolean. Therefore, techniques such as double\nnegation (`!!foo`) or casting (`Boolean(foo)`) are unnecessary and produce the\nsame result as without the negation or casting.\n\n### Invalid:\n\n```typescript\nif (!!foo) {}\nif (Boolean(foo)) {}\nwhile (!!foo) {}\nfor (; Boolean(foo);) {}\n```\n\n### Valid:\n\n```typescript\nif (foo) {}\nwhile (foo) {}\nfor (; foo;) {}\n```\n",
    "tags": [
      "recommended"
    ]
  },
  {
    "code": "no-extra-non-null-assertion",
    "docs": "Disallows unnecessary non-null assertions\n\nNon-null assertions are specified with an `!` saying to the compiler that you\nknow this value is not null. Specifying this operator more than once in a row,\nor in combination with the optional chaining operator (`?`) is confusing and\nunnecessary.\n\n### Invalid:\n\n```typescript\nconst foo: { str: string } | null = null;\nconst bar = foo!!.str;\n\nfunction myFunc(bar: undefined | string) {\n  return bar!!;\n}\nfunction anotherFunc(bar?: { str: string }) {\n  return bar!?.str;\n}\n```\n\n### Valid:\n\n```typescript\nconst foo: { str: string } | null = null;\nconst bar = foo!.str;\n\nfunction myFunc(bar: undefined | string) {\n  return bar!;\n}\nfunction anotherFunc(bar?: { str: string }) {\n  return bar?.str;\n}\n```\n",
    "tags": [
      "recommended"
    ]
  },
  {
    "code": "no-fallthrough",
    "docs": "Disallows the implicit fallthrough of case statements\n\nCase statements without a `break` will execute their body and then fallthrough\nto the next case or default block and execute this block as well. While this is\nsometimes intentional, many times the developer has forgotten to add a break\nstatement, intending only for a single case statement to be executed. This rule\nenforces that you either end each case statement with a break statement or an\nexplicit comment that fallthrough was intentional. The fallthrough comment must\ncontain one of `fallthrough`, `falls through` or `fall through`.\n\n### Invalid:\n\n```typescript\nswitch (myVar) {\n  case 1:\n    console.log(\"1\");\n\n  case 2:\n    console.log(\"2\");\n}\n// If myVar = 1, outputs both `1` and `2`.  Was this intentional?\n```\n\n### Valid:\n\n```typescript\nswitch (myVar) {\n  case 1:\n    console.log(\"1\");\n    break;\n\n  case 2:\n    console.log(\"2\");\n    break;\n}\n// If myVar = 1, outputs only `1`\n\nswitch (myVar) {\n  case 1:\n    console.log(\"1\");\n    /* falls through */\n  case 2:\n    console.log(\"2\");\n}\n// If myVar = 1, intentionally outputs both `1` and `2`\n```\n",
    "tags": [
      "recommended"
    ]
  },
  {
    "code": "no-func-assign",
    "docs": "Disallows the overwriting/reassignment of an existing function\n\nJavascript allows for the reassignment of a function definition. This is\ngenerally a mistake on the developers part, or poor coding practice as code\nreadability and maintainability will suffer.\n\n### Invalid:\n\n```typescript\nfunction foo() {}\nfoo = bar;\n\nconst a = function baz() {\n  baz = \"now I'm a string\";\n};\n\nmyFunc = existingFunc;\nfunction myFunc() {}\n```\n\n### Valid:\n\n```typescript\nfunction foo() {}\nconst someVar = foo;\n\nconst a = function baz() {\n  const someStr = \"now I'm a string\";\n};\n\nconst anotherFuncRef = existingFunc;\n\nlet myFuncVar = function () {};\nmyFuncVar = bar; // variable reassignment, not function re-declaration\n```\n",
    "tags": [
      "recommended"
    ]
  },
  {
    "code": "no-global-assign",
    "docs": "Disallows assignment to native Javascript objects\n\nIn Javascript, `String` and `Object` for example are native objects. Like any\nobject, they can be reassigned, but it is almost never wise to do so as this can\nlead to unexpected results and difficult to track down bugs.\n\n### Invalid:\n\n```typescript\nObject = null;\nundefined = true;\nwindow = {};\n```\n",
    "tags": [
      "recommended"
    ]
  },
  {
    "code": "no-implicit-declare-namespace-export",
    "docs": "Disallows the use of implicit exports in [\"ambient\" namespaces].\n\nTypeScript implicitly export all members of an [\"ambient\" namespaces], except\nwhether a named export is present.\n\n[\"ambient\" namespaces]: https://www.typescriptlang.org/docs/handbook/namespaces.html#ambient-namespaces\n\n### Invalid:\n\n```ts\n// foo.ts or foo.d.ts\ndeclare namespace ns {\n  interface ImplicitlyExported {}\n  export type Exported = true;\n}\n```\n\n### Valid:\n\n```ts\n// foo.ts or foo.d.ts\ndeclare namespace ns {\n  interface NonExported {}\n  export {};\n}\n\ndeclare namespace ns {\n  interface Exported {}\n  export { Exported };\n}\n\ndeclare namespace ns {\n  export interface Exported {}\n}\n```\n",
    "tags": []
  },
  {
    "code": "no-import-assertions",
    "docs": "Disallows the `assert` keyword for import attributes\n\nES import attributes (previously called import assertions) has been changed to\nuse the `with` keyword. The old syntax using `assert` is still supported, but\ndeprecated.\n\n### Invalid:\n\n```typescript\nimport obj from \"./obj.json\" assert { type: \"json\" };\nimport(\"./obj2.json\", { assert: { type: \"json\" } });\n```\n\n### Valid:\n\n```typescript\nimport obj from \"./obj.json\" with { type: \"json\" };\nimport(\"./obj2.json\", { with: { type: \"json\" } });\n```\n",
    "tags": [
      "recommended"
    ]
  },
  {
    "code": "no-import-assign",
    "docs": "Disallows reassignment of imported module bindings\n\nES module import bindings should be treated as read-only since modifying them\nduring code execution will likely result in runtime errors. It also makes for\npoor code readability and difficult maintenance.\n\n### Invalid:\n\n```typescript\nimport defaultMod, { namedMod } from \"./mod.js\";\nimport * as modNameSpace from \"./mod2.js\";\n\ndefaultMod = 0;\nnamedMod = true;\nmodNameSpace.someExportedMember = \"hello\";\nmodNameSpace = {};\n```\n\n### Valid:\n\n```typescript\nimport defaultMod, { namedMod } from \"./mod.js\";\nimport * as modNameSpace from \"./mod2.js\";\n\n// properties of bound imports may be set\ndefaultMod.prop = 1;\nnamedMod.prop = true;\nmodNameSpace.someExportedMember.prop = \"hello\";\n```\n",
    "tags": [
      "recommended"
    ]
  },
  {
    "code": "no-inferrable-types",
    "docs": "Disallows easily inferrable types\n\nVariable initializations to JavaScript primitives (and `null`) are obvious in\ntheir type. Specifying their type can add additional verbosity to the code. For\nexample, with `const x: number = 5`, specifying `number` is unnecessary as it is\nobvious that `5` is a number.\n\n### Invalid:\n\n```typescript\nconst a: bigint = 10n;\nconst b: bigint = BigInt(10);\nconst c: boolean = true;\nconst d: boolean = !0;\nconst e: number = 10;\nconst f: number = Number(\"1\");\nconst g: number = Infinity;\nconst h: number = NaN;\nconst i: null = null;\nconst j: RegExp = /a/;\nconst k: RegExp = RegExp(\"a\");\nconst l: RegExp = new RegExp(\"a\");\nconst m: string = \"str\";\nconst n: string = `str`;\nconst o: string = String(1);\nconst p: symbol = Symbol(\"a\");\nconst q: undefined = undefined;\nconst r: undefined = void someValue;\n\nclass Foo {\n  prop: number = 5;\n}\n\nfunction fn(s: number = 5, t: boolean = true) {}\n```\n\n### Valid:\n\n```typescript\nconst a = 10n;\nconst b = BigInt(10);\nconst c = true;\nconst d = !0;\nconst e = 10;\nconst f = Number(\"1\");\nconst g = Infinity;\nconst h = NaN;\nconst i = null;\nconst j = /a/;\nconst k = RegExp(\"a\");\nconst l = new RegExp(\"a\");\nconst m = \"str\";\nconst n = `str`;\nconst o = String(1);\nconst p = Symbol(\"a\");\nconst q = undefined;\nconst r = void someValue;\n\nclass Foo {\n  prop = 5;\n}\n\nfunction fn(s = 5, t = true) {}\n```\n",
    "tags": []
  },
  {
    "code": "no-inner-declarations",
    "docs": "Disallows variable or function definitions in nested blocks\n\nFunction declarations in nested blocks can lead to less readable code and\npotentially unexpected results due to compatibility issues in different\nJavaScript runtimes. This does not apply to named or anonymous functions which\nare valid in a nested block context.\n\nVariables declared with `var` in nested blocks can also lead to less readable\ncode. Because these variables are hoisted to the module root, it is best to\ndeclare them there for clarity. Note that variables declared with `let` or\n`const` are block scoped and therefore this rule does not apply to them.\n\n### Invalid:\n\n```typescript\nif (someBool) {\n  function doSomething() {}\n}\n\nfunction someFunc(someVal: number): void {\n  if (someVal > 4) {\n    var a = 10;\n  }\n}\n```\n\n### Valid:\n\n```typescript\nfunction doSomething() {}\nif (someBool) {}\n\nvar a = 10;\nfunction someFunc(someVal: number): void {\n  var foo = true;\n  if (someVal > 4) {\n    let b = 10;\n    const fn = function doSomethingElse() {};\n  }\n}\n```\n",
    "tags": [
      "recommended"
    ]
  },
  {
    "code": "no-invalid-regexp",
    "docs": "Disallows specifying invalid regular expressions in RegExp constructors\n\nSpecifying an invalid regular expression literal will result in a SyntaxError at\ncompile time, however specifying an invalid regular expression string in the\nRegExp constructor will only be discovered at runtime.\n\n### Invalid:\n\n```typescript\nconst invalidRegExp = new RegExp(\")\");\n```\n\n### Valid:\n\n```typescript\nconst goodRegExp = new RegExp(\".\");\n```\n",
    "tags": [
      "recommended"
    ]
  },
  {
    "code": "no-invalid-triple-slash-reference",
    "docs": "Warns the wrong usage of triple-slash reference directives.\n\nDeno supports the triple-slash reference directives of `types`, `path`, `lib`,\nand `no-default-lib`. This lint rule checks if there is an invalid, badly-formed\ndirective because it is most likely a mistake.\n\nAdditionally, note that only the `types` directive is allowed in JavaScript\nfiles. This directive is useful for telling the TypeScript compiler the location\nof a type definition file that corresponds to a certain JavaScript file.\nHowever, even in the Deno manual of the versions prior to v1.10 (e.g. [v1.9.2]),\nthere was a wrong statement describing that one should use the `path` directive\nin such cases. Actually, the `types` directive should be used. See\n[the latest manual] for more detail. So this rule also detects the usage of the\ndirective other than `types` in JavaScript files and suggests replacing it with\nthe `types` directive.\n\n[v1.9.2]: https://deno.land/manual@v1.9.2/typescript/types#using-the-triple-slash-reference-directive\n[the latest manual]: https://deno.land/manual/typescript/types#using-the-triple-slash-reference-directive\n\n### Invalid:\n\n#### JavaScript\n\n```javascript\n/// <reference path=\"./mod.d.ts\" />\n/// <reference no-default-lib=\"true\" />\n/// <reference foo=\"bar\" />\n\n// ... the rest of the JavaScript ...\n```\n\n#### TypeScript\n\n```typescript\n/// <reference foo=\"bar\" />\n\n// ... the rest of the TypeScript ...\n```\n\n### Valid:\n\n#### JavaScript\n\n```javascript\n/// <reference types=\"./mod.d.ts\" />\n/// <reference lib=\"es2017.string\" />\n\n// ... the rest of the JavaScript ...\n```\n\n#### TypeScript\n\n```typescript\n/// <reference types=\"./mod.d.ts\" />\n/// <reference path=\"./mod.d.ts\" />\n/// <reference lib=\"es2017.string\" />\n/// <reference no-default-lib=\"true\" />\n\n// ... the rest of the TypeScript ...\n```\n",
    "tags": [
      "recommended"
    ]
  },
  {
    "code": "no-irregular-whitespace",
    "docs": "Disallows the use of non-space or non-tab whitespace characters\n\nNon-space or non-tab whitespace characters can be very difficult to spot in your\ncode as editors will often render them invisibly. These invisible characters can\ncause issues or unexpected behaviors. Sometimes these characters are added\ninadvertently through copy/paste or incorrect keyboard shortcuts.\n\nThe following characters are disallowed:\n\n```\n\\u000B - Line Tabulation (\\v) - <VT>\n\\u000C - Form Feed (\\f) - <FF>\n\\u00A0 - No-Break Space - <NBSP>\n\\u0085 - Next Line\n\\u1680 - Ogham Space Mark\n\\u180E - Mongolian Vowel Separator - <MVS>\n\\ufeff - Zero Width No-Break Space - <BOM>\n\\u2000 - En Quad\n\\u2001 - Em Quad\n\\u2002 - En Space - <ENSP>\n\\u2003 - Em Space - <EMSP>\n\\u2004 - Tree-Per-Em\n\\u2005 - Four-Per-Em\n\\u2006 - Six-Per-Em\n\\u2007 - Figure Space\n\\u2008 - Punctuation Space - <PUNCSP>\n\\u2009 - Thin Space\n\\u200A - Hair Space\n\\u200B - Zero Width Space - <ZWSP>\n\\u2028 - Line Separator\n\\u2029 - Paragraph Separator\n\\u202F - Narrow No-Break Space\n\\u205f - Medium Mathematical Space\n\\u3000 - Ideographic Space\n```\n\nTo fix this linting issue, replace instances of the above with regular spaces,\ntabs or new lines. If it's not obvious where the offending character(s) are try\nretyping the line from scratch.\n",
    "tags": [
      "recommended"
    ]
  },
  {
    "code": "no-misused-new",
    "docs": "Disallows defining `constructor`s for interfaces or `new` for classes\n\nSpecifying a `constructor` for an interface or defining a `new` method for a\nclass is incorrect and should be avoided.\n\n### Invalid:\n\n```typescript\nclass C {\n  new(): C;\n}\n\ninterface I {\n  constructor(): void;\n}\n```\n\n### Valid:\n\n```typescript\nclass C {\n  constructor() {}\n}\n\ninterface I {\n  new (): C;\n}\n```\n",
    "tags": [
      "recommended"
    ]
  },
  {
    "code": "no-namespace",
    "docs": "Disallows the use of `namespace` and `module` keywords in TypeScript code.\n\n`namespace` and `module` are both thought of as outdated keywords to organize\nthe code. Instead, it is generally preferable to use ES2015 module syntax (e.g.\n`import`/`export`).\n\nHowever, this rule still allows the use of these keywords in the following two\ncases:\n\n- they are used for defining [\"ambient\" namespaces] along with `declare`\n  keywords\n- they are written in TypeScript's type definition files: `.d.ts`\n\n[\"ambient\" namespaces]: https://www.typescriptlang.org/docs/handbook/namespaces.html#ambient-namespaces\n\n### Invalid:\n\n```typescript\n// foo.ts\nmodule mod {}\nnamespace ns {}\n```\n\n```dts\n// bar.d.ts\n// all usage of `module` and `namespace` keywords are allowed in `.d.ts`\n```\n\n### Valid:\n\n```typescript\n// foo.ts\ndeclare global {}\ndeclare module mod1 {}\ndeclare module \"mod2\" {}\ndeclare namespace ns {}\n```\n\n```dts\n// bar.d.ts\nmodule mod1 {}\nnamespace ns1 {}\ndeclare global {}\ndeclare module mod2 {}\ndeclare module \"mod3\" {}\ndeclare namespace ns2 {}\n```\n",
    "tags": [
      "recommended"
    ]
  },
  {
    "code": "no-new-symbol",
    "docs": "Disallows the use of `new` operators with built-in `Symbol`s\n\n`Symbol`s are created by being called as a function, but we sometimes call it\nwith the `new` operator by mistake. This rule detects such wrong usage of the\n`new` operator.\n\n### Invalid:\n\n```typescript\nconst foo = new Symbol(\"foo\");\n```\n\n### Valid:\n\n```typescript\nconst foo = Symbol(\"foo\");\n\nfunction func(Symbol: typeof SomeClass) {\n  // This `Symbol` is not built-in one\n  const bar = new Symbol();\n}\n```\n",
    "tags": [
      "recommended"
    ]
  },
  {
    "code": "no-node-globals",
    "docs": "Disallows the use of NodeJS global objects.\n\nNodeJS exposes a set of global objects that differs from deno (and the web), so\ncode should not assume they are available. Instead, import the objects from\ntheir defining modules as needed.\n\n### Invalid:\n\n```typescript\n// foo.ts\nconst buf = Buffer.from(\"foo\", \"utf-8\"); // Buffer is not a global object in deno\n```\n\n### Valid:\n\n```typescript\n// foo.ts\nimport { Buffer } from \"node:buffer\";\n\nconst foo = Buffer.from(\"foo\", \"utf-8\");\n```\n",
    "tags": [
      "recommended"
    ]
  },
  {
    "code": "no-non-null-asserted-optional-chain",
    "docs": "Disallow non-null assertions after an optional chain expression\n\n`?.` optional chain expressions provide undefined if an object is `null` or\n`undefined`. Using a `!` non-null assertion to assert the result of an `?.`\noptional chain expression is non-nullable is likely wrong.\n\n### Invalid:\n\n```typescript\nfoo?.bar!;\nfoo?.bar()!;\n```\n\n### Valid:\n\n```typescript\nfoo?.bar;\nfoo?.bar();\n```\n",
    "tags": []
  },
  {
    "code": "no-non-null-assertion",
    "docs": "Disallow non-null assertions using the `!` postfix operator\n\nTypeScript's `!` non-null assertion operator asserts to the type system that an\nexpression is non-nullable, as in not `null` or `undefined`. Using assertions to\ntell the type system new information is often a sign that code is not fully\ntype-safe. It's generally better to structure program logic so that TypeScript\nunderstands when values may be nullable.\n\n### Invalid:\n\n```typescript\ninterface Example {\n  property?: string;\n}\ndeclare const example: Example;\n\nconst includes = example.property!.includes(\"foo\");\n```\n\n### Valid:\n\n```typescript\ninterface Example {\n  property?: string;\n}\ndeclare const example: Example;\n\nconst includes = example.property?.includes(\"foo\") ?? false;\n```\n",
    "tags": []
  },
  {
    "code": "no-obj-calls",
    "docs": "Disallows calling built-in global objects like functions\n\nThe following built-in objects should not be invoked like functions, even though\nthey look like constructors:\n\n- `Math`\n- `JSON`\n- `Reflect`\n- `Atomics`\n\nCalling these as functions would result in runtime errors. This rule statically\nprevents such wrong usage of them.\n\n### Invalid:\n\n```typescript\nconst math = Math();\nconst newMath = new Math();\n\nconst json = JSON();\nconst newJSON = new JSON();\n\nconst reflect = Reflect();\nconst newReflect = new Reflect();\n\nconst atomics = Atomics();\nconst newAtomics = new Atomics();\n```\n\n### Valid:\n\n```typescript\nconst area = (radius: number): number => Math.PI * radius * radius;\n\nconst parsed = JSON.parse(\"{ foo: 42 }\");\n\nconst x = Reflect.get({ x: 1, y: 2 }, \"x\");\n\nconst first = Atomics.load(foo, 0);\n```\n",
    "tags": [
      "recommended"
    ]
  },
  {
    "code": "no-octal",
    "docs": "Disallows expressing octal numbers via numeric literals beginning with `0`\n\nOctal numbers can be expressed via numeric literals with leading `0` like `042`,\nbut this expression often confuses programmers. That's why ECMAScript's strict\nmode throws `SyntaxError` for the expression.\n\nSince ES2015, the other prefix `0o` has been introduced as an alternative. This\nnew one is always encouraged to use in today's code.\n\n### Invalid:\n\n```typescript\nconst a = 042;\nconst b = 7 + 042;\n```\n\n### Valid:\n\n```typescript\nconst a = 0o42;\nconst b = 7 + 0o42;\nconst c = \"042\";\n```\n",
    "tags": [
      "recommended"
    ]
  },
  {
    "code": "no-process-global",
    "docs": "Disallows the use of NodeJS `process` global.\n\nNodeJS and Deno expose `process` global but they are hard to statically analyze\nby tools, so code should not assume they are available. Instead,\n`import process from \"node:process\"`.\n\n### Invalid:\n\n```typescript\n// foo.ts\nconst foo = process.env.FOO;\n```\n\n### Valid:\n\n```typescript\n// foo.ts\nimport process from \"node:process\";\n\nconst foo = process.env.FOO;\n```\n",
    "tags": [
      "recommended"
    ]
  },
  {
    "code": "no-prototype-builtins",
    "docs": "Disallows the use of `Object.prototype` builtins directly\n\nIf objects are created via `Object.create(null)` they have no prototype\nspecified. This can lead to runtime errors when you assume objects have\nproperties from `Object.prototype` and attempt to call the following methods:\n\n- `hasOwnProperty`\n- `isPrototypeOf`\n- `propertyIsEnumerable`\n\nInstead, it's always encouraged to call these methods from `Object.prototype`\nexplicitly.\n\n### Invalid:\n\n```typescript\nconst a = foo.hasOwnProperty(\"bar\");\nconst b = foo.isPrototypeOf(\"bar\");\nconst c = foo.propertyIsEnumerable(\"bar\");\n```\n\n### Valid:\n\n```typescript\nconst a = Object.prototype.hasOwnProperty.call(foo, \"bar\");\nconst b = Object.prototype.isPrototypeOf.call(foo, \"bar\");\nconst c = Object.prototype.propertyIsEnumerable.call(foo, \"bar\");\n```\n",
    "tags": [
      "recommended"
    ]
  },
  {
    "code": "no-redeclare",
    "docs": "Disallows redeclaration of variables, functions, parameters with the same name.\n\nJavaScript allows us to redeclare variables with the same name using `var`, but\nredeclaration should not be used since it can make variables hard to trace.\n\nIn addition, this lint rule disallows redeclaration using `let` or `const` as\nwell, although ESLint allows. This is useful because we can notice a syntax\nerror before actually running the code.\n\nAs for functions and parameters, JavaScript just treats these as runtime errors,\nthrowing `SyntaxError` when being run. It's also beneficial to detect this sort\nof errors statically.\n\n### Invalid:\n\n```typescript\nvar a = 3;\nvar a = 10;\n\nlet b = 3;\nlet b = 10;\n\nconst c = 3;\nconst c = 10;\n\nfunction d() {}\nfunction d() {}\n\nfunction e(arg: number) {\n  var arg: number;\n}\n\nfunction f(arg: number, arg: string) {}\n```\n\n### Valid:\n\n```typescript\nvar a = 3;\nfunction f() {\n  var a = 10;\n}\n\nif (foo) {\n  let b = 2;\n} else {\n  let b = 3;\n}\n```\n",
    "tags": [
      "recommended"
    ]
  },
  {
    "code": "no-regex-spaces",
    "docs": "Disallows multiple spaces in regular expression literals.\n\nMultiple spaces in regular expression literals are generally hard to read when\nthe regex gets complicated. Instead, it's better to use only one space character\nand specify how many times spaces should appear with the `{n}` syntax, for\nexample:\n\n```typescript\n// Multiple spaces in the regex literal are harder to understand how many\n// spaces are expected to be matched\nconst re = /foo   bar/;\n\n// Instead use `{n}` syntax for readability\nconst re = /foo {3}var/;\n```\n\n### Invalid:\n\n```typescript\nconst re1 = /  /;\nconst re2 = /foo  bar/;\nconst re3 = / a b  c d /;\nconst re4 = /foo  {3}bar/;\n\nconst re5 = new RegExp(\"  \");\nconst re6 = new RegExp(\"foo  bar\");\nconst re7 = new RegExp(\" a b  c d \");\nconst re8 = new RegExp(\"foo  {3}bar\");\n```\n\n### Valid:\n\n```typescript\nconst re1 = /foo/;\nconst re2 = / /;\nconst re3 = / {3}/;\nconst re4 = / +/;\nconst re5 = / ?/;\nconst re6 = / */;\n\nconst re7 = new RegExp(\"foo\");\nconst re8 = new RegExp(\" \");\nconst re9 = new RegExp(\" {3}\");\nconst re10 = new RegExp(\" +\");\nconst re11 = new RegExp(\" ?\");\nconst re12 = new RegExp(\" *\");\n```\n",
    "tags": [
      "recommended"
    ]
  },
  {
    "code": "no-self-assign",
    "docs": "Disallows self assignments\n\nSelf assignments like `a = a;` have no effect at all. If there are self\nassignments in the code, most likely it means that the author is still in the\nprocess of refactoring and there's remaining work they have to do.\n\n### Invalid:\n\n```typescript\na = a;\n[a] = [a];\n[a, b] = [a, b];\n[a, b] = [a, c];\n[a, ...b] = [a, ...b];\na.b = a.b;\n```\n\n### Valid:\n\n```typescript\nlet a = a;\na += a;\na = [a];\n[a, b] = [b, a];\na.b = a.c;\n```\n",
    "tags": [
      "recommended"
    ]
  },
  {
    "code": "no-self-compare",
    "docs": "Disallows comparisons where both sides are exactly the same.\n\nComparing a variable or value against itself is usually an error, either a typo\nor refactoring error. It is confusing to the reader and may potentially\nintroduce a runtime error.\n\n### Invalid:\n\n```typescript\nif (x === x) {\n}\nif (\"x\" === \"x\") {\n}\nif (a.b === a.b) {\n}\nif (a[\"b\"] === a[\"b\"]) {\n}\n```\n\n### Valid:\n\n```typescript\nif (x === y) {\n}\nif (\"x\" === \"y\") {\n}\nif (a.b === a.c) {\n}\nif (a[\"b\"] === a[\"c\"]) {\n}\n```\n",
    "tags": []
  },
  {
    "code": "no-setter-return",
    "docs": "Disallows returning values from setters.\n\nSetters are supposed to be used for setting some value to the property, which\nmeans that returning a value from a setter makes no sense. In fact, returned\nvalues are ignored and cannot ever be used at all although returning a value\nfrom a setter produces no error. This is why static check for this mistake by\nthe linter is quite beneficial.\n\nNote that returning without a value is allowed; this is a useful technique to do\nearly-return from a function.\n\n### Invalid:\n\n```typescript\nconst a = {\n  set foo(x: number) {\n    return \"something\";\n  },\n};\n\nclass B {\n  private set foo(x: number) {\n    return \"something\";\n  }\n}\n\nconst c = {\n  set foo(x: boolean) {\n    if (x) {\n      return 42;\n    }\n  },\n};\n```\n\n### Valid:\n\n```typescript\n// return without a value is allowed since it is used to do early-return\nconst a = {\n  set foo(x: number) {\n    if (x % 2 == 0) {\n      return;\n    }\n  },\n};\n\n// not a setter, but a getter\nclass B {\n  get foo() {\n    return 42;\n  }\n}\n\n// not a setter\nconst c = {\n  set(x: number) {\n    return \"something\";\n  },\n};\n```\n",
    "tags": [
      "recommended"
    ]
  },
  {
    "code": "no-shadow-restricted-names",
    "docs": "Disallows shadowing of restricted names.\n\nThe following (a) properties of the global object, or (b) identifiers are\n\"restricted\" names in JavaScript:\n\n- [`NaN`]\n- [`Infinity`]\n- [`undefined`]\n- [`eval`]\n- [`arguments`]\n\nThese names are _NOT_ reserved in JavaScript, which means that nothing prevents\none from assigning other values into them (i.e. shadowing). In other words, you\nare allowed to use, say, `undefined` as an identifier or variable name. (For\nmore details see [MDN])\n\n[`NaN`]: https://developer.mozilla.org/en-US/docs/Web/JavaScript/Reference/Global_Objects/NaN\n[`Infinity`]: https://developer.mozilla.org/en-US/docs/Web/JavaScript/Reference/Global_Objects/Infinity\n[`undefined`]: https://developer.mozilla.org/en-US/docs/Web/JavaScript/Reference/Global_Objects/undefined\n[`eval`]: https://developer.mozilla.org/en-US/docs/Web/JavaScript/Reference/Global_Objects/eval\n[`arguments`]: https://developer.mozilla.org/en-US/docs/Web/JavaScript/Reference/Functions/arguments\n[MDN]: https://developer.mozilla.org/en-US/docs/Web/JavaScript/Reference/Global_Objects/undefined#description\n\n```typescript\nfunction foo() {\n  const undefined = \"bar\";\n  console.log(undefined); // output: \"bar\"\n}\n```\n\nOf course, shadowing like this most likely confuse other developers and should\nbe avoided. This lint rule detects and warn them.\n\n### Invalid:\n\n```typescript\nconst undefined = 42;\n\nfunction NaN() {}\n\nfunction foo(Infinity) {}\n\nconst arguments = () => {};\n\ntry {\n} catch (eval) {}\n```\n\n### Valid:\n\n```typescript\n// If not assigned a value, `undefined` may be shadowed\nconst undefined;\n\nconst Object = 42;\n\nfunction foo(a: number, b: string) {}\n\ntry {\n} catch (e) {}\n```\n",
    "tags": [
      "recommended"
    ]
  },
  {
    "code": "no-sparse-arrays",
    "docs": "Disallows sparse arrays\n\nSparse arrays are arrays that contain _empty slots_, which later could be\nhandled either as `undefined` value or skipped by array methods, and this may\nlead to unexpected behavior:\n\n```typescript\n[1, , 2].join(); // => '1,,2'\n[1, undefined, 2].join(); // => '1,,2'\n\n[1, , 2].flatMap((item) => item); // => [1, 2]\n[1, undefined, 2].flatMap((item) => item); // => [1, undefined, 2]\n```\n\n### Invalid:\n\n```typescript\nconst items = [\"foo\", , \"bar\"];\n```\n\n### Valid:\n\n```typescript\nconst items = [\"foo\", \"bar\"];\n```\n",
    "tags": []
  },
  {
    "code": "no-sync-fn-in-async-fn",
    "docs": "Disallow sync function inside async function\n\nUsing sync functions like `Deno.readTextFileSync` blocks the deno event loop so\nit's not recommended to use it inside of an async function, because it stops\nprogress of all other async tasks.\n\n### Invalid:\n\n```javascript\nasync function foo() {\n  Deno.readTextFileSync(\"\");\n}\n\nconst fooFn = async function foo() {\n  Deno.readTextFileSync(\"\");\n};\n\nconst fooFn = async () => {\n  Deno.readTextFileSync(\"\");\n};\n```\n\n### Valid:\n\n```javascript\nasync function foo() {\n  await Deno.readTextFile(\"\");\n}\n\nfunction foo() {\n  Deno.readTextFileSync(\"\");\n}\n\nconst fooFn = function foo() {\n  Deno.readTextFileSync(\"\");\n};\n\nconst fooFn = () => {\n  Deno.readTextFileSync(\"\");\n};\n```\n",
    "tags": []
  },
  {
    "code": "no-this-alias",
    "docs": "Disallows assigning variables to `this`.\n\nIn most cases, storing a reference to `this` in a variable could be avoided by\nusing arrow functions properly, since they establish `this` based on the scope\nwhere the arrow function is defined.\n\nLet's take a look at a concrete example:\n\n```typescript\nconst obj = {\n  count: 0,\n  doSomethingLater() {\n    setTimeout(function () { // this function executes on the global scope; `this` evalutes to `globalThis`\n      this.count++;\n      console.log(this.count);\n    }, 300);\n  },\n};\n\nobj.doSomethingLater();\n// `NaN` is printed, because the property `count` is not in the global scope.\n```\n\nIn the above example, `this` in the function passed to `setTimeout` evaluates to\n`globalThis`, which results in the expected value `1` not being printed.\n\nIf you wanted to work around it without arrow functions, you would store a\nreference to `this` in another variable:\n\n```typescript\nconst obj = {\n  count: 0,\n  doSomethingLater() {\n    const self = this; // store a reference to `this` in `self`\n    setTimeout(function () {\n      // use `self` instead of `this`\n      self.count++;\n      console.log(self.count);\n    }, 300);\n  },\n};\n\nobj.doSomethingLater();\n// `1` is printed as expected\n```\n\nBut in this case arrow functions come in handy. With arrow functions, the code\nbecomes way clearer and easier to understand:\n\n```typescript\nconst obj = {\n  count: 0,\n  doSomethingLater() {\n    setTimeout(() => { // pass an arrow function\n      // `this` evaluates to `obj` here\n      this.count++;\n      console.log(this.count);\n    }, 300);\n  },\n};\n\nobj.doSomethingLater();\n// `1` is printed as expected\n```\n\nThis example is taken from\n[MDN](https://developer.mozilla.org/en-US/docs/Web/JavaScript/Reference/Functions/Arrow_functions).\n\n### Invalid:\n\n```typescript\nconst self = this;\n\nfunction foo() {\n  const self = this;\n}\n\nconst bar = () => {\n  const self = this;\n};\n```\n\n### Valid:\n\n```typescript\nconst self = \"this\";\n\nconst [foo] = this;\n```\n",
    "tags": [
      "recommended"
    ]
  },
  {
    "code": "no-this-before-super",
    "docs": "Disallows use of `this` or `super` before calling `super()` in constructors.\n\nThe access to `this` or `super` before calling `super()` in the constructor of\nderived classes leads to [`ReferenceError`]. To prevent it, this lint rule\nchecks if there are accesses to `this` or `super` before calling `super()` in\nconstructors.\n\n[`ReferenceError`]: https://developer.mozilla.org/en-US/docs/Web/JavaScript/Reference/Global_Objects/ReferenceError\n\n### Invalid:\n\n```typescript\nclass A extends B {\n  constructor() {\n    this.foo = 0;\n    super();\n  }\n}\n\nclass C extends D {\n  constructor() {\n    super.foo();\n    super();\n  }\n}\n```\n\n### Valid:\n\n```typescript\nclass A extends B {\n  constructor() {\n    super();\n    this.foo = 0;\n  }\n}\n\nclass C extends D {\n  constructor() {\n    super();\n    super.foo();\n  }\n}\n\nclass E {\n  constructor() {\n    this.foo = 0;\n  }\n}\n```\n",
    "tags": [
      "recommended"
    ]
  },
  {
    "code": "no-throw-literal",
    "docs": "Disallow throwing literals as exceptions\n\nIt is considered good practice to only `throw` the `Error` object itself or an\nobject using the `Error` object as base objects for user-defined exceptions. The\nfundamental benefit of `Error` objects is that they automatically keep track of\nwhere they were built and originated.\n\n### Invalid:\n\n```typescript\nthrow \"error\";\nthrow 0;\nthrow undefined;\nthrow null;\n```\n\n### Valid:\n\n```typescript\nthrow new Error(\"error\");\n```\n",
    "tags": []
  },
  {
    "code": "no-top-level-await",
    "docs": "Disallows the use of top level await expressions.\n\nTop level await cannot be used when distributing CommonJS/UMD via dnt.\n\n### Invalid:\n\n```typescript\nawait foo();\nfor await (item of items) {}\n```\n\n### Valid:\n\n```typescript\nasync function foo() {\n  await task();\n}\nasync function foo() {\n  for await (item of items) {}\n}\n```\n",
    "tags": []
  },
  {
    "code": "no-undef",
    "docs": "Disallow the use of undeclared variables\n\n### Invalid:\n\n```typescript\nconst foo = someFunction();\nconst bar = a + 1;\n```\n",
    "tags": []
  },
  {
    "code": "no-unreachable",
    "docs": "Disallows the unreachable code after the control flow statements.\n\nBecause the control flow statements (`return`, `throw`, `break` and `continue`)\nunconditionally exit a block of code, any statements after them cannot be\nexecuted.\n\n### Invalid:\n\n```typescript\nfunction foo() {\n  return true;\n  console.log(\"done\");\n}\n```\n\n```typescript\nfunction bar() {\n  throw new Error(\"Oops!\");\n  console.log(\"done\");\n}\n```\n\n```typescript\nwhile (value) {\n  break;\n  console.log(\"done\");\n}\n```\n\n```typescript\nthrow new Error(\"Oops!\");\nconsole.log(\"done\");\n```\n\n```typescript\nfunction baz() {\n  if (Math.random() < 0.5) {\n    return;\n  } else {\n    throw new Error();\n  }\n  console.log(\"done\");\n}\n```\n\n```typescript\nfor (;;) {}\nconsole.log(\"done\");\n```\n\n### Valid\n\n```typescript\nfunction foo() {\n  return bar();\n  function bar() {\n    return 1;\n  }\n}\n```\n",
    "tags": [
      "recommended"
    ]
  },
  {
    "code": "no-unsafe-finally",
    "docs": "Disallows the use of control flow statements within `finally` blocks.\n\nUse of the control flow statements (`return`, `throw`, `break` and `continue`)\noverrides the usage of any control flow statements that might have been used in\nthe `try` or `catch` blocks, which is usually not the desired behaviour.\n\n### Invalid:\n\n```typescript\nlet foo = function () {\n  try {\n    return 1;\n  } catch (err) {\n    return 2;\n  } finally {\n    return 3;\n  }\n};\n```\n\n```typescript\nlet foo = function () {\n  try {\n    return 1;\n  } catch (err) {\n    return 2;\n  } finally {\n    throw new Error();\n  }\n};\n```\n\n### Valid:\n\n```typescript\nlet foo = function () {\n  try {\n    return 1;\n  } catch (err) {\n    return 2;\n  } finally {\n    console.log(\"hola!\");\n  }\n};\n```\n",
    "tags": [
      "recommended"
    ]
  },
  {
    "code": "no-unsafe-negation",
    "docs": "Disallows the usage of negation operator `!` as the left operand of relational\noperators.\n\n`!` operators appearing in the left operand of the following operators will\nsometimes cause an unexpected behavior because of the operator precedence:\n\n- `in` operator\n- `instanceof` operator\n\nFor example, when developers write a code like `!key in someObject`, most likely\nthey want it to behave just like `!(key in someObject)`, but actually it behaves\nlike `(!key) in someObject`. This lint rule warns such usage of `!` operator so\nit will be less confusing.\n\n### Invalid:\n\n<!-- deno-fmt-ignore -->\n\n```typescript\nif (!key in object) {}\nif (!foo instanceof Foo) {}\n```\n\n### Valid:\n\n```typescript\nif (!(key in object)) {}\nif (!(foo instanceof Foo)) {}\nif ((!key) in object) {}\nif ((!foo) instanceof Foo) {}\n```\n",
    "tags": [
      "recommended"
    ]
  },
  {
    "code": "no-unused-labels",
    "docs": "Disallows unused labels.\n\nA label that is declared but never used is most likely developer's mistake. If\nthat label is meant to be used, then write a code so that it will be used.\nOtherwise, remove the label.\n\n### Invalid:\n\n```typescript\nLABEL1:\nwhile (true) {\n  console.log(42);\n}\n\nLABEL2:\nfor (let i = 0; i < 5; i++) {\n  console.log(42);\n}\n\nLABEL3:\nfor (const x of xs) {\n  console.log(x);\n}\n```\n\n### Valid:\n\n```typescript\nLABEL1:\nwhile (true) {\n  console.log(42);\n  break LABEL1;\n}\n\nLABEL2:\nfor (let i = 0; i < 5; i++) {\n  console.log(42);\n  continue LABEL2;\n}\n\nfor (const x of xs) {\n  console.log(x);\n}\n```\n",
    "tags": [
      "recommended"
    ]
  },
  {
    "code": "no-unused-vars",
    "docs": "Enforces all variables are used at least once.\n\nIf there are variables that are declared but not used anywhere, it's most likely\nbecause of incomplete refactoring. This lint rule detects and warns such unused\nvariables.\n\nVariable `a` is considered to be \"used\" if any of the following conditions are\nsatisfied:\n\n- its value is read out, like `console.log(a)` or `let otherVariable = a;`\n- it's called or constructed, like `a()` or `new a()`\n- it's exported, like `export const a = 42;`\n\nIf a variable is just assigned to a value but never read out, then it's\nconsidered to be _\"not used\"_.\n\n```typescript\nlet a;\na = 42;\n\n// `a` is never read out\n```\n\nIf you want to declare unused variables intentionally, prefix them with the\nunderscore character `_`, like `_a`. This rule ignores variables that are\nprefixed with `_`.\n\n### Invalid:\n\n```typescript\nconst a = 0;\n\nconst b = 0; // this `b` is never used\nfunction foo() {\n  const b = 1; // this `b` is used\n  console.log(b);\n}\nfoo();\n\nlet c = 2;\nc = 3;\n\n// recursive function calls are not considered to be used, because only when `d`\n// is called from outside the function body can we say that `d` is actually\n// called after all.\nfunction d() {\n  d();\n}\n\n// `x` is never used\nexport function e(x: number): number {\n  return 42;\n}\n\nconst f = \"unused variable\";\n```\n\n### Valid:\n\n```typescript\nconst a = 0;\nconsole.log(a);\n\nconst b = 0;\nfunction foo() {\n  const b = 1;\n  console.log(b);\n}\nfoo();\nconsole.log(b);\n\nlet c = 2;\nc = 3;\nconsole.log(c);\n\nfunction d() {\n  d();\n}\nd();\n\nexport function e(x: number): number {\n  return x + 42;\n}\n\nexport const f = \"exported variable\";\n```\n",
    "tags": [
      "recommended"
    ]
  },
  {
    "code": "no-var",
    "docs": "Enforces the use of block scoped variables over more error prone function scoped\nvariables. Block scoped variables are defined using `const` and `let` keywords.\n\n`const` and `let` keywords ensure the variables defined using these keywords are\nnot accessible outside their block scope. On the other hand, variables defined\nusing `var` keyword are only limited by their function scope.\n\n### Invalid:\n\n```typescript\nvar foo = \"bar\";\n```\n\n### Valid:\n\n```typescript\nconst foo = 1;\nlet bar = 2;\n```\n",
    "tags": [
      "recommended"
    ]
  },
  {
    "code": "no-window",
    "docs": "Disallows the use of the `window` object.\n\nThe `window` global is no longer available in Deno. Deno does not have a window\nand `typeof window === \"undefined\"` is often used to tell if the code is running\nin the browser.\n\n### Invalid:\n\n```typescript\nconst a = await window.fetch(\"https://deno.land\");\n\nconst b = window.Deno.metrics();\nconsole.log(window);\n\nwindow.addEventListener(\"load\", () => {\n  console.log(\"Loaded.\");\n});\n```\n\n### Valid:\n\n```typescript\nconst a1 = await fetch(\"https://deno.land\");\nconst a2 = await globalThis.fetch(\"https://deno.land\");\nconst a3 = await self.fetch(\"https://deno.land\");\n\nconst b1 = Deno.metrics();\nconst b2 = globalThis.Deno.metrics();\nconst b3 = self.Deno.metrics();\nconsole.log(globalThis);\n\naddEventListener(\"load\", () => {\n  console.log(\"Loaded.\");\n});\n```\n",
    "tags": [
      "recommended"
    ]
  },
  {
    "code": "no-window-prefix",
    "docs": "Disallows the use of Web APIs via the `window` object.\n\nIn most situations, the global variable `window` works like `globalThis`. For\nexample, you could call the `fetch` API like `window.fetch(..)` instead of\n`fetch(..)` or `globalThis.fetch(..)`. In Web Workers, however, `window` is not\navailable, but instead `self`, `globalThis`, or no prefix work fine. Therefore,\nfor compatibility between Web Workers and other contexts, it's highly\nrecommended to not access global properties via `window`.\n\nSome APIs, including `window.alert`, `window.location` and `window.history`, are\nallowed to call with `window` because these APIs are not supported or have\ndifferent meanings in Workers. In other words, this lint rule complains about\nthe use of `window` only if it's completely replaceable with `self`,\n`globalThis`, or no prefix.\n\n### Invalid:\n\n```typescript\nconst a = await window.fetch(\"https://deno.land\");\n\nconst b = window.Deno.metrics();\n```\n\n### Valid:\n\n```typescript\nconst a1 = await fetch(\"https://deno.land\");\nconst a2 = await globalThis.fetch(\"https://deno.land\");\nconst a3 = await self.fetch(\"https://deno.land\");\n\nconst b1 = Deno.metrics();\nconst b2 = globalThis.Deno.metrics();\nconst b3 = self.Deno.metrics();\n\n// `alert` is allowed to call with `window` because it's not supported in Workers\nwindow.alert(\"🍣\");\n\n// `location` is also allowed\nwindow.location.host;\n```\n",
    "tags": [
      "recommended"
    ]
  },
  {
    "code": "no-with",
    "docs": "Disallows the usage of `with` statements.\n\nThe `with` statement is discouraged as it may be the source of confusing bugs\nand compatibility issues. For more details, see [with - JavaScript | MDN].\n\n[with - JavaScript | MDN]: https://developer.mozilla.org/en-US/docs/Web/JavaScript/Reference/Statements/with\n\n### Invalid:\n\n```typescript\nwith (someVar) {\n  console.log(\"foo\");\n}\n```\n",
    "tags": [
      "recommended"
    ]
  },
  {
    "code": "prefer-as-const",
    "docs": "Recommends using const assertion (`as const`) over explicitly specifying literal\ntypes or using type assertion.\n\nWhen declaring a new variable of a primitive literal type, there are three ways:\n\n1. adding an explicit type annotation\n2. using normal type assertion (like `as \"foo\"`, or `<\"foo\">`)\n3. using const assertion (`as const`)\n\nThis lint rule suggests using const assertion because it will generally lead to\na safer code. For more details about const assertion, see\n[the official handbook](https://www.typescriptlang.org/docs/handbook/release-notes/typescript-3-4.html#const-assertions).\n\n### Invalid:\n\n```typescript\nlet a: 2 = 2; // type annotation\nlet b = 2 as 2; // type assertion\nlet c = <2> 2; // type assertion\nlet d = { foo: 1 as 1 }; // type assertion\n```\n\n### Valid:\n\n```typescript\nlet a = 2 as const;\nlet b = 2 as const;\nlet c = 2 as const;\nlet d = { foo: 1 as const };\n\nlet x = 2;\nlet y: string = \"hello\";\nlet z: number = someVariable;\n```\n",
    "tags": [
      "recommended"
    ]
  },
  {
    "code": "prefer-ascii",
    "docs": "Ensures that the code is fully written in ASCII characters.\n\nV8, the JavaScript engine Deno relies on, provides a method that strings get\npopulated outside V8's heap. In particular, if they are composed of one-byte\ncharacters only, V8 can handle them much more efficiently through\n[`v8::String::ExternalOneByteStringResource`]. In order to leverage this V8\nfeature in the internal of Deno, this rule checks if all characters in the code\nare ASCII.\n\n[`v8::String::ExternalOneByteStringResource`]: https://v8.github.io/api/head/classv8_1_1String_1_1ExternalOneByteStringResource.html\n\nThat said, you can also make use of this lint rule for something other than\nDeno's internal JavaScript code. If you want to make sure your codebase is made\nup of ASCII characters only (e.g. want to disallow non-ASCII identifiers) for\nsome reasons, then this rule will be helpful.\n\n### Invalid:\n\n```typescript\nconst π = Math.PI;\n\n// string literals are also checked\nconst ninja = \"🥷\";\n\nfunction こんにちは(名前: string) {\n  console.log(`こんにちは、${名前}さん`);\n}\n\n// “comments” are also checked\n// ^        ^\n// |        U+201D\n// U+201C\n```\n\n### Valid:\n\n```typescript\nconst pi = Math.PI;\n\nconst ninja = \"ninja\";\n\nfunction hello(name: string) {\n  console.log(`Hello, ${name}`);\n}\n\n// \"comments\" are also checked\n```\n",
    "tags": []
  },
  {
    "code": "prefer-const",
    "docs": "Recommends declaring variables with [`const`] over [`let`].\n\nSince ES2015, JavaScript supports [`let`] and [`const`] for declaring variables.\nIf variables are declared with [`let`], then they become mutable; we can set\nother values to them afterwards. Meanwhile, if declared with [`const`], they are\nimmutable; we cannot perform re-assignment to them.\n\nIn general, to make the codebase more robust, maintainable, and readable, it is\nhighly recommended to use [`const`] instead of [`let`] wherever possible. The\nfewer mutable variables are, the easier it should be to keep track of the\nvariable states while reading through the code, and thus it is less likely to\nwrite buggy code. So this lint rule checks if there are [`let`] variables that\ncould potentially be declared with [`const`] instead.\n\nNote that this rule does not check for [`var`] variables. Instead,\n[the `no-var` rule](https://lint.deno.land/rules/no-var) is responsible for\ndetecting and warning [`var`] variables.\n\n[`let`]: https://developer.mozilla.org/en-US/docs/Web/JavaScript/Reference/Statements/let\n[`const`]: https://developer.mozilla.org/en-US/docs/Web/JavaScript/Reference/Statements/const\n[`var`]: https://developer.mozilla.org/en-US/docs/Web/JavaScript/Reference/Statements/var\n\n### Invalid:\n\n```typescript\nlet a = 0;\n\nlet b = 0;\nsomeOperation(b);\n\n// `const` could be used instead\nfor (let c in someObject) {}\n\n// `const` could be used instead\nfor (let d of someArray) {}\n\n// variable that is uninitialized at first and then assigned in the same scope is NOT allowed\n// because we could simply write it like `const e = 2;` instead\nlet e;\ne = 2;\n```\n\n### Valid:\n\n```typescript\n// uninitialized variable is allowed\nlet a;\n\nlet b = 0;\nb += 1;\n\nlet c = 0;\nc = 1;\n\n// variable that is uninitialized at first and then assigned in the same scope _two or more times_ is allowed\n// because we cannot represent it with `const`\nlet d;\nd = 2;\nd = 3;\n\nconst e = 0;\n\n// `f` is mutated through `f++`\nfor (let f = 0; f < someArray.length; f++) {}\n\n// variable that is initialized (or assigned) in another scope is allowed\nlet g;\nfunction func1() {\n  g = 42;\n}\n\n// conditionally initialized variable is allowed\nlet h;\nif (trueOrFalse) {\n  h = 0;\n}\n```\n",
    "tags": [
      "recommended"
    ]
  },
  {
    "code": "prefer-namespace-keyword",
    "docs": "Recommends the use of `namespace` keyword over `module` keyword when declaring\nTypeScript module.\n\nTypeScript supports the `module` keyword for organizing code, but this wording\ncan lead to a confusion with the ECMAScript's module. Since TypeScript v1.5, it\nhas provided us with the alternative keyword `namespace`, encouraging us to\nalways use `namespace` instead whenever we write TypeScript these days. See\n[TypeScript v1.5 release note](https://www.typescriptlang.org/docs/handbook/release-notes/typescript-1-5.html#namespace-keyword)\nfor more details.\n\n### Invalid:\n\n```typescript\nmodule modA {}\n\ndeclare module modB {}\n```\n\n### Valid:\n\n```typescript\nnamespace modA {}\n\n// \"ambient modules\" are allowed\n// https://www.typescriptlang.org/docs/handbook/modules.html#ambient-modules\ndeclare module \"modB\";\ndeclare module \"modC\" {}\n```\n",
    "tags": [
      "recommended"
    ]
  },
  {
    "code": "prefer-primordials",
    "docs": "Suggests using frozen intrinsics from `primordials` rather than the default\nglobals.\n\nThis lint rule is designed to be dedicated to Deno's internal code. Normal users\ndon't have to run this rule for their code.\n\nPrimordials are a frozen set of all intrinsic objects in the runtime, which we\nshould use in the Deno's internal to avoid the risk of prototype pollution. This\nrule detects the direct use of global intrinsics and suggests replacing it with\nthe corresponding one from the `primordials` object.\n\nOne such example is:\n\n```javascript\nconst arr = getSomeArrayOfNumbers();\nconst evens = arr.filter((val) => val % 2 === 0);\n```\n\nThe second line of this example should be:\n\n```javascript\nconst evens = primordials.ArrayPrototypeFilter(arr, (val) => val % 2 === 0);\n```\n\n### Invalid:\n\n```javascript\nconst arr = new Array();\n\nconst s = JSON.stringify({});\n\nconst i = parseInt(\"42\");\n\nconst { ownKeys } = Reflect;\n```\n\n### Valid:\n\n```javascript\nconst { Array } = primordials;\nconst arr = new Array();\n\nconst { JSONStringify } = primordials;\nconst s = JSONStringify({});\n\nconst { NumberParseInt } = primordials;\nconst i = NumberParseInt(\"42\");\n\nconst { ReflectOwnKeys } = primordials;\n```\n",
    "tags": []
  },
  {
    "code": "require-await",
    "docs": "Disallows async functions that have no await expression or await using\ndeclaration\n\nIn general, the primary reason to use async functions is to use await\nexpressions or await using declarations inside. If an async function has\nneither, it is most likely an unintentional mistake.\n\n### Invalid:\n\n```typescript\nasync function f1() {\n  doSomething();\n}\n\nconst f2 = async () => {\n  doSomething();\n};\n\nconst f3 = async () => doSomething();\n\nconst obj = {\n  async method() {\n    doSomething();\n  },\n};\n\nclass MyClass {\n  async method() {\n    doSomething();\n  }\n}\n```\n\n### Valid:\n\n```typescript\nawait asyncFunction();\n\nfunction normalFunction() {\n  doSomething();\n}\n\nasync function f1() {\n  await asyncFunction();\n}\n\nconst f2 = async () => {\n  await asyncFunction();\n};\n\nconst f3 = async () => await asyncFunction();\n\nasync function f4() {\n  for await (const num of asyncIterable) {\n    console.log(num);\n  }\n}\n\nasync function f5() {\n  using = createResource();\n}\n\n// empty functions are valid\nasync function emptyFunction() {}\nconst emptyArrowFunction = async () => {};\n\n// generators are also valid\nasync function* gen() {\n  console.log(42);\n}\n```\n",
    "tags": [
      "recommended"
    ]
  },
  {
    "code": "require-yield",
    "docs": "Disallows generator functions that have no `yield`.\n\nJavaScript provides generator functions expressed as `function*`, where we can\npause and later resume the function execution at the middle points. At these\npoints we use the `yield` keyword. In other words, it makes no sense at all to\ncreate generator functions that contain no `yield` keyword, since such functions\ncould be written as normal functions.\n\n### Invalid:\n\n```typescript\nfunction* f1() {\n  return \"f1\";\n}\n```\n\n### Valid:\n\n```typescript\nfunction* f1() {\n  yield \"f1\";\n}\n\n// generator function with empty body is allowed\nfunction* f2() {}\n\nfunction f3() {\n  return \"f3\";\n}\n```\n",
    "tags": [
      "recommended"
    ]
  },
  {
    "code": "single-var-declarator",
    "docs": "Disallows multiple variable definitions in the same declaration statement\n\n### Invalid:\n\n```typescript\nconst foo = 1, bar = \"2\";\n```\n\n### Valid:\n\n```typescript\nconst foo = 1;\nconst bar = \"2\";\n```\n",
    "tags": []
  },
  {
    "code": "triple-slash-reference",
    "docs": "Disallow certain triple slash directives in favor of ES6-style import\ndeclarations\n\nTypeScript's `///` triple-slash references are a way to indicate that types from\nanother module are available in a file. Use of triple-slash reference type\ndirectives is generally discouraged in favor of ECMAScript Module imports. This\nrule reports on the use of `/// <reference path=\"...\" />`,\n`/// <reference types=\"...\" />`, or `/// <reference lib=\"...\" />` directives.\n\n### Invalid:\n\n```typescript\n/// <reference types=\"foo\" />\nimport * as foo from \"foo\";\n```\n\n### Valid:\n\n```typescript\nimport * as foo from \"foo\";\n```\n",
    "tags": []
  },
  {
    "code": "use-isnan",
    "docs": "Disallows comparisons to `NaN`.\n\nBecause `NaN` is unique in JavaScript by not being equal to anything, including\nitself, the results of comparisons to `NaN` are confusing:\n\n- `NaN === NaN` or `NaN == NaN` evaluate to `false`\n- `NaN !== NaN` or `NaN != NaN` evaluate to `true`\n\nTherefore, this rule makes you use the `isNaN()` or `Number.isNaN()` to judge\nthe value is `NaN` or not.\n\n### Invalid:\n\n```typescript\nif (foo == NaN) {\n  // ...\n}\n\nif (foo != NaN) {\n  // ...\n}\n\nswitch (NaN) {\n  case foo:\n    // ...\n}\n\nswitch (foo) {\n  case NaN:\n    // ...\n}\n```\n\n### Valid:\n\n```typescript\nif (isNaN(foo)) {\n  // ...\n}\n\nif (!isNaN(foo)) {\n  // ...\n}\n```\n",
    "tags": [
      "recommended"
    ]
  },
  {
    "code": "valid-typeof",
    "docs": "Restricts the use of the `typeof` operator to a specific set of string literals.\n\nWhen used with a value the `typeof` operator returns one of the following\nstrings:\n\n- `\"undefined\"`\n- `\"object\"`\n- `\"boolean\"`\n- `\"number\"`\n- `\"string\"`\n- `\"function\"`\n- `\"symbol\"`\n- `\"bigint\"`\n\nThis rule disallows comparison with anything other than one of these string\nliterals when using the `typeof` operator, as this likely represents a typing\nmistake in the string. The rule also disallows comparing the result of a\n`typeof` operation with any non-string literal value, such as `undefined`, which\ncan represent an inadvertent use of a keyword instead of a string. This includes\ncomparing against string variables even if they contain one of the above values\nas this cannot be guaranteed. An exception to this is comparing the results of\ntwo `typeof` operations as these are both guaranteed to return on of the above\nstrings.\n\n### Invalid:\n\n```typescript\n// typo\ntypeof foo === \"strnig\";\ntypeof foo == \"undefimed\";\ntypeof bar != \"nunber\";\ntypeof bar !== \"fucntion\";\n\n// compare with non-string literals\ntypeof foo === undefined;\ntypeof bar == Object;\ntypeof baz === anotherVariable;\ntypeof foo == 5;\n```\n\n### Valid:\n\n```typescript\ntypeof foo === \"undefined\";\ntypeof bar == \"object\";\ntypeof baz === \"string\";\ntypeof bar === typeof qux;\n```\n",
    "tags": [
      "recommended"
    ]
  },
  {
    "code": "verbatim-module-syntax",
    "docs": "Enforces type imports to be declared as type imports.\n\nThis rule ensures that the code works when the `verbatimModuleSyntax` TypeScript\ncompiler option is enabled. This is useful in libraries distributing TypeScript\ncode in order to work in more scenarios.\n\n### Invalid:\n\n```typescript\nimport { Person } from \"./person.ts\";\n\nconst person: Person = {\n  name: \"David\",\n};\nconsole.log(person);\n```\n\n```typescript\nimport { output, Person } from \"./person.ts\";\n\nconst person: Person = {\n  name: \"David\",\n};\noutput(person);\n```\n\n### Valid:\n\n```typescript\nimport type { Person } from \"./person.ts\";\n\nconst person: Person = {\n  name: \"David\",\n};\nconsole.log(person);\n```\n\n```typescript\nimport { output, type Person } from \"./person.ts\";\n\nconst person: Person = {\n  name: \"David\",\n};\noutput(person);\n```\n",
    "tags": [
      "jsr"
    ]
  }
]<|MERGE_RESOLUTION|>--- conflicted
+++ resolved
@@ -112,11 +112,15 @@
     "tags": []
   },
   {
-<<<<<<< HEAD
     "code": "jsx-curly-braces",
     "docs": "Ensure consistent use of curly braces around JSX expressions.\n\n### Invalid:\n\n```tsx\nconst foo = <Foo foo=<div /> />;\nconst foo = <Foo str={\"foo\"} />;\nconst foo = <div>{\"foo\"}</div>;\n```\n\n### Valid:\n\n```tsx\nconst foo = <Foo foo={<div />} />;\nconst foo = <Foo str=\"foo\" />;\nconst foo = <div>foo</div>;\n```\n",
     "tags": [
-=======
+      "recommended",
+      "react",
+      "jsx"
+    ]
+  },
+  {
     "code": "jsx-no-children-prop",
     "docs": "Pass children as JSX children instead of as an attribute.\n\n### Invalid:\n\n```tsx\n<div children=\"foo\" />\n<div children={[<Foo />, <Bar />]} />\n```\n\n### Valid:\n\n```tsx\n<div>foo</div>\n<div><Foo /><Bar /></div>\n```\n",
     "tags": [
@@ -140,7 +144,6 @@
     "docs": "Spreading the same expression twice is typically a mistake and causes\nunnecessary computations.\n\n### Invalid:\n\n```tsx\n<div {...foo} {...foo} />\n<div {...foo} a {...foo} />\n<Foo {...foo.bar} {...foo.bar} />\n```\n\n### Valid:\n\n```tsx\n<div {...foo} />\n<div {...foo.bar} a />\n<Foo {...foo.bar} />\n```\n",
     "tags": [
       "recommended",
->>>>>>> 83c0ceae
       "react",
       "jsx"
     ]
