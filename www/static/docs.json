--- conflicted
+++ resolved
@@ -112,11 +112,6 @@
     "tags": []
   },
   {
-<<<<<<< HEAD
-    "code": "jsx-void-dom-elements-no-children",
-    "docs": "Ensure that void elements in HTML don't have any children as that is not valid\nHTML. See [MDN](https://developer.mozilla.org/en-US/docs/Glossary/Void_element)\nfor more information.\n\n### Invalid:\n\n```tsx\n<br>foo</br>\n<img src=\"a.jpg\">foo</img>\n```\n\n### Valid:\n\n```tsx\n<br />\n<img src=\"a.jpg\" />\n```\n",
-    "tags": [
-=======
     "code": "jsx-curly-braces",
     "docs": "Ensure consistent use of curly braces around JSX expressions.\n\n### Invalid:\n\n```tsx\nconst foo = <Foo foo=<div /> />;\nconst foo = <Foo str={\"foo\"} />;\nconst foo = <div>{\"foo\"}</div>;\n```\n\n### Valid:\n\n```tsx\nconst foo = <Foo foo={<div />} />;\nconst foo = <Foo str=\"foo\" />;\nconst foo = <div>foo</div>;\n```\n",
     "tags": [
@@ -130,15 +125,12 @@
     "docs": "Pass children as JSX children instead of as an attribute.\n\n### Invalid:\n\n```tsx\n<div children=\"foo\" />\n<div children={[<Foo />, <Bar />]} />\n```\n\n### Valid:\n\n```tsx\n<div>foo</div>\n<div><Foo /><Bar /></div>\n```\n",
     "tags": [
       "recommended",
->>>>>>> 91ea7971
       "react",
       "jsx",
       "fresh"
     ]
   },
   {
-<<<<<<< HEAD
-=======
     "code": "jsx-no-duplicate-props",
     "docs": "Disallow duplicated JSX props. Later props will always overwrite earlier props\noften leading to unexpected results.\n\n### Invalid:\n\n```tsx\n<div id=\"1\" id=\"2\" />;\n<App a a />;\n<App a {...b} a />;\n```\n\n### Valid:\n\n```tsx\n<div id=\"1\" />\n<App a />\n<App a {...b} />\n<App {...b} b />\n```\n",
     "tags": [
@@ -157,7 +149,16 @@
     ]
   },
   {
->>>>>>> 91ea7971
+    "code": "jsx-void-dom-elements-no-children",
+    "docs": "Ensure that void elements in HTML don't have any children as that is not valid\nHTML. See [`Void element` article on MDN](https://developer.mozilla.org/en-US/docs/Glossary/Void_element)\nfor more information.\n\n### Invalid:\n\n```tsx\n<br>foo</br>\n<img src=\"a.jpg\">foo</img>\n```\n\n### Valid:\n\n```tsx\n<br />\n<img src=\"a.jpg\" />\n```\n",
+    "tags": [
+      "recommended",
+      "react",
+      "jsx",
+      "fresh"
+    ]
+  },
+  {
     "code": "no-array-constructor",
     "docs": "Enforce conventional usage of array construction\n\nArray construction is conventionally done via literal notation such as `[]` or\n`[1, 2, 3]`. Using the `new Array()` is discouraged as is `new Array(1, 2, 3)`.\nThere are two reasons for this. The first is that a single supplied argument\ndefines the array length, while multiple arguments instead populate the array of\nno fixed size. This confusion is avoided when pre-populated arrays are only\ncreated using literal notation. The second argument to avoiding the `Array`\nconstructor is that the `Array` global may be redefined.\n\nThe one exception to this rule is when creating a new array of fixed size, e.g.\n`new Array(6)`. This is the conventional way to create arrays of fixed length.\n\n### Invalid:\n\n```typescript\n// This is 4 elements, not a size 100 array of 3 elements\nconst a = new Array(100, 1, 2, 3);\n\nconst b = new Array(); // use [] instead\n```\n\n### Valid:\n\n```typescript\nconst a = new Array(100);\nconst b = [];\nconst c = [1, 2, 3];\n```\n",
     "tags": [
