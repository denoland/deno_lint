/** @jsx h */
/** @jsxFrag Fragment */
import { Fragment, h, Head, PageProps, tw, useData } from "../deps.ts";
import { Header } from "../components/Header.tsx";
import { diskFetcher, renderMarkdown } from "../components/utils.ts";

interface RuleData {
  code: string;
  snippet: string;
  docs: string;
  tags: string[];
}

function IndexPage(props: PageProps) {
  const jsonData: any[] = JSON.parse(
    useData("www/public/docs.json", diskFetcher),
  );

  const style = useData("www/public/extension.css", diskFetcher);

  const rules = jsonData.map<RuleData>((rule) => ({
    code: rule.code,
    snippet: renderMarkdown(rule.docs.split("\n")[0]),
    docs: renderMarkdown(rule.docs.split("\n").slice(1).join("\n")),
    tags: rule.tags,
  }));

  const search = props.url.searchParams.get("q") ?? "";
  const allRules = props.url.searchParams.has("all");

  const searchResults = rules
    .filter((rule: RuleData) => {
      if (allRules) {
        return true;
      } else {
        return rule.tags.includes("recommended");
      }
    })
    .filter((rule: RuleData) => rule.code.includes(search));

  return (
<<<<<<< HEAD
    <div class={tw`dark:bg-[#0d1117] dark:text-white py-6`}>
      <div class={tw`mx-auto max-w-screen-md px-6 sm:px-6 md:px-8`}>
        <Head>
          <link
            rel="stylesheet"
            href="https://cdn.jsdelivr.net/gh/lucacasonato/manual@df7ae27/www/static/markdown.css"
            crossOrigin="anonymous"
=======
    <div class={tw`mx-auto max-w-screen-md px-6 sm:px-6 md:px-8`}>
      <Head>
        <link
          rel="stylesheet"
          href="https://cdn.jsdelivr.net/gh/lucacasonato/manual@df7ae27/www/static/markdown.css"
          crossOrigin="anonymous"
        />
        <style>{style}</style>
      </Head>
      <Header />
      <main class={tw`my-8`}>
        <label for="search" class={tw`sr-only`}>Search</label>
        <form id="search_form">
          <input
            type="text"
            name="q"
            class={tw`w-full border h-10 border-gray-200 rounded rounded-r-none px-3 relative`}
            placeholder="Search"
            value={search}
>>>>>>> 9a4e546a
          />
          <style>{style}</style>
        </Head>
        <Header />
        <main class={tw`my-8`}>
          <label for="search" class={tw`sr-only`}>Search</label>
          <form id="search_form">
            <input
              type="text"
              name="q"
              class={tw
                `w-full border h-10 border-gray-200 dark:border-gray-500 rounded rounded-r-none px-3 relative dark:bg-gray-800 `}
              placeholder="Search"
              value={search}
            />
            <div class={tw`mt-2`}>
              <input
                type="checkbox"
                id="all_rules"
                name="all"
                checked={allRules}
              />
              <label htmlFor="all_rules" class={tw`ml-2`}>
                Show all rules
              </label>
            </div>
          </form>
          <script
            dangerouslySetInnerHTML={{
              __html:
                "document.getElementById('all_rules').oninput = () => document.getElementById('search_form').submit();",
            }}
          >
          </script>
          <div class={tw`mt-6 text-gray-600`}>
            Showing {searchResults.length} out of {rules.length} rules
          </div>
          <div>
            {searchResults
              .map((rule: RuleData) => <Rule key={rule.code} rule={rule} />)}
          </div>
        </main>
      </div>
    </div>
  );
}

function Rule(props: { rule: RuleData }) {
  const { rule } = props;

  return (
    <section
      class={tw
        `my-8 border-gray-200 dark:border-[#313235] border-2 rounded-lg overflow-hidden`}
      id={rule.code}
    >
      <div
<<<<<<< HEAD
        class={tw
          `p-3 border-b border-gray-200 flex justify-between flex-wrap gap-2 items-center bg-white dark:bg-[#0d1117] dark:border-[#313235]`}
=======
        class={tw`p-3 border-b border-gray-200 flex justify-between flex-wrap gap-2 items-center bg-white`}
>>>>>>> 9a4e546a
      >
        <h1 class={tw`text-xl font-bold`}>
          <a href={`#${rule.code}`} class={tw`hover:underline`}>
            {rule.code}
          </a>
        </h1>
        {rule.tags.includes("recommended") && (
          <span
            class={tw`inline-flex items-center px-2.5 py-0.5 rounded-full text-xs font-medium leading-4 bg-blue-100 text-blue-800`}
          >
            Recommended
          </span>
        )}
      </div>
      <div
        class={tw`relative bg-gray-50 dark:bg-[#192029] dark:text-white p-3`}
      >
        {rule.docs.length > 0
          ? (
            <>
              <details>
                <summary>
                  <div
                    dangerouslySetInnerHTML={{ __html: rule.snippet }}
                    class={"markdown-body " + tw`inline-block`}
                  />
                </summary>
                <div
                  dangerouslySetInnerHTML={{ __html: rule.docs }}
                  class={"markdown-body " + tw`mt-4`}
                />
              </details>
            </>
          )
          : <div class={tw`text-gray-500 italic`}>no docs available</div>}
      </div>
    </section>
  );
}

export default IndexPage;<|MERGE_RESOLUTION|>--- conflicted
+++ resolved
@@ -39,7 +39,6 @@
     .filter((rule: RuleData) => rule.code.includes(search));
 
   return (
-<<<<<<< HEAD
     <div class={tw`dark:bg-[#0d1117] dark:text-white py-6`}>
       <div class={tw`mx-auto max-w-screen-md px-6 sm:px-6 md:px-8`}>
         <Head>
@@ -47,27 +46,6 @@
             rel="stylesheet"
             href="https://cdn.jsdelivr.net/gh/lucacasonato/manual@df7ae27/www/static/markdown.css"
             crossOrigin="anonymous"
-=======
-    <div class={tw`mx-auto max-w-screen-md px-6 sm:px-6 md:px-8`}>
-      <Head>
-        <link
-          rel="stylesheet"
-          href="https://cdn.jsdelivr.net/gh/lucacasonato/manual@df7ae27/www/static/markdown.css"
-          crossOrigin="anonymous"
-        />
-        <style>{style}</style>
-      </Head>
-      <Header />
-      <main class={tw`my-8`}>
-        <label for="search" class={tw`sr-only`}>Search</label>
-        <form id="search_form">
-          <input
-            type="text"
-            name="q"
-            class={tw`w-full border h-10 border-gray-200 rounded rounded-r-none px-3 relative`}
-            placeholder="Search"
-            value={search}
->>>>>>> 9a4e546a
           />
           <style>{style}</style>
         </Head>
@@ -125,12 +103,8 @@
       id={rule.code}
     >
       <div
-<<<<<<< HEAD
         class={tw
           `p-3 border-b border-gray-200 flex justify-between flex-wrap gap-2 items-center bg-white dark:bg-[#0d1117] dark:border-[#313235]`}
-=======
-        class={tw`p-3 border-b border-gray-200 flex justify-between flex-wrap gap-2 items-center bg-white`}
->>>>>>> 9a4e546a
       >
         <h1 class={tw`text-xl font-bold`}>
           <a href={`#${rule.code}`} class={tw`hover:underline`}>
